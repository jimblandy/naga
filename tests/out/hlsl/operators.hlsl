static const float4 v_f32_one = float4(1.0, 1.0, 1.0, 1.0);
static const float4 v_f32_zero = float4(0.0, 0.0, 0.0, 0.0);
static const float4 v_f32_half = float4(0.5, 0.5, 0.5, 0.5);
static const int4 v_i32_one = int4(1, 1, 1, 1);

struct Foo {
    float4 a;
    int b;
    int _end_pad_0;
    int _end_pad_1;
    int _end_pad_2;
};

Foo ConstructFoo(float4 arg0, int arg1) {
    Foo ret = (Foo)0;
    ret.a = arg0;
    ret.b = arg1;
    return ret;
}

typedef Foo ret_Constructarray3_Foo_[3];
ret_Constructarray3_Foo_ Constructarray3_Foo_(Foo arg0, Foo arg1, Foo arg2) {
    Foo ret[3] = { arg0, arg1, arg2 };
    return ret;
}

float4 builtins()
{
    int s1_ = (true ? 1 : 0);
    float4 s2_ = (true ? float4(1.0, 1.0, 1.0, 1.0) : float4(0.0, 0.0, 0.0, 0.0));
    float4 s3_ = (bool4(false, false, false, false) ? float4(0.0, 0.0, 0.0, 0.0) : float4(1.0, 1.0, 1.0, 1.0));
    float4 m1_ = lerp(float4(0.0, 0.0, 0.0, 0.0), float4(1.0, 1.0, 1.0, 1.0), float4(0.5, 0.5, 0.5, 0.5));
    float4 m2_ = lerp(float4(0.0, 0.0, 0.0, 0.0), float4(1.0, 1.0, 1.0, 1.0), 0.10000000149011612);
    float b1_ = asfloat(int4(1, 1, 1, 1).x);
    float4 b2_ = asfloat(int4(1, 1, 1, 1));
    int4 v_i32_zero = int4(float4(0.0, 0.0, 0.0, 0.0));
    return (((((float4(((s1_).xxxx + v_i32_zero)) + s2_) + m1_) + m2_) + (b1_).xxxx) + b2_);
}

float4 splat()
{
    float2 a_2 = ((((1.0).xx + (2.0).xx) - (3.0).xx) / (4.0).xx);
    int4 b = ((5).xxxx % (2).xxxx);
    return (a_2.xyxy + float4(b));
}

float2 splat_assignment()
{
    float2 a = (float2)0;

    a = (2.0).xx;
    float2 _expr4 = a;
    a = (_expr4 + (1.0).xx);
    float2 _expr8 = a;
    a = (_expr8 - (3.0).xx);
    float2 _expr12 = a;
    a = (_expr12 / (4.0).xx);
    float2 _expr15 = a;
    return _expr15;
}

float3 bool_cast(float3 x)
{
    bool3 y = bool3(x);
    return float3(y);
}

typedef int ret_Constructarray4_int_[4];
ret_Constructarray4_int_ Constructarray4_int_(int arg0, int arg1, int arg2, int arg3) {
    int ret[4] = { arg0, arg1, arg2, arg3 };
    return ret;
}

float constructors()
{
    Foo foo = (Foo)0;

    foo = ConstructFoo((1.0).xxxx, 1);
    float2x2 mat2comp = float2x2(float2(1.0, 0.0), float2(0.0, 1.0));
    float4x4 mat4comp = float4x4(float4(1.0, 0.0, 0.0, 0.0), float4(0.0, 1.0, 0.0, 0.0), float4(0.0, 0.0, 1.0, 0.0), float4(0.0, 0.0, 0.0, 1.0));
    uint2 unnamed = (0u).xx;
    float2x2 unnamed_1 = float2x2((0.0).xx, (0.0).xx);
    int unnamed_2[4] = Constructarray4_int_(0, 1, 2, 3);
    bool unnamed_3 = bool(false);
    int unnamed_4 = int(0);
    uint unnamed_5 = uint(0u);
    float unnamed_6 = float(0.0);
    uint2 unnamed_7 = uint2(uint2(0u, 0u));
    float2x3 unnamed_8 = float2x3(float2x3(float3(0.0, 0.0, 0.0), float3(0.0, 0.0, 0.0)));
<<<<<<< HEAD
    uint2 unnamed_9 = uint2(uint2(0u, 0u));
    float2x3 unnamed_10 = float2x3(float2x3(float3(0.0, 0.0, 0.0), float3(0.0, 0.0, 0.0)));
    float _expr71 = foo.a.x;
    return _expr71;
=======
    uint2 unnamed_9 = asuint(uint2(0u, 0u));
    float2x3 unnamed_10 = asfloat(float2x3(float3(0.0, 0.0, 0.0), float3(0.0, 0.0, 0.0)));
    float _expr75 = foo.a.x;
    return _expr75;
>>>>>>> 1650581f
}

void logical()
{
    bool unnamed_11 = !true;
    bool2 unnamed_12 = !(true).xx;
    bool unnamed_13 = (true || false);
    bool unnamed_14 = (true && false);
    bool unnamed_15 = (true | false);
    bool3 unnamed_16 = ((true).xxx | (false).xxx);
    bool unnamed_17 = (true & false);
    bool4 unnamed_18 = ((true).xxxx & (false).xxxx);
}

void arithmetic()
{
    int2 unnamed_19 = -(1).xx;
    float2 unnamed_20 = -(1.0).xx;
    int unnamed_21 = (2 + 1);
    uint unnamed_22 = (2u + 1u);
    float unnamed_23 = (2.0 + 1.0);
    int2 unnamed_24 = ((2).xx + (1).xx);
    uint3 unnamed_25 = ((2u).xxx + (1u).xxx);
    float4 unnamed_26 = ((2.0).xxxx + (1.0).xxxx);
    int unnamed_27 = (2 - 1);
    uint unnamed_28 = (2u - 1u);
    float unnamed_29 = (2.0 - 1.0);
    int2 unnamed_30 = ((2).xx - (1).xx);
    uint3 unnamed_31 = ((2u).xxx - (1u).xxx);
    float4 unnamed_32 = ((2.0).xxxx - (1.0).xxxx);
    int unnamed_33 = (2 * 1);
    uint unnamed_34 = (2u * 1u);
    float unnamed_35 = (2.0 * 1.0);
    int2 unnamed_36 = ((2).xx * (1).xx);
    uint3 unnamed_37 = ((2u).xxx * (1u).xxx);
    float4 unnamed_38 = ((2.0).xxxx * (1.0).xxxx);
    int unnamed_39 = (2 / 1);
    uint unnamed_40 = (2u / 1u);
    float unnamed_41 = (2.0 / 1.0);
    int2 unnamed_42 = ((2).xx / (1).xx);
    uint3 unnamed_43 = ((2u).xxx / (1u).xxx);
    float4 unnamed_44 = ((2.0).xxxx / (1.0).xxxx);
    int unnamed_45 = (2 % 1);
    uint unnamed_46 = (2u % 1u);
    float unnamed_47 = fmod(2.0, 1.0);
    int2 unnamed_48 = ((2).xx % (1).xx);
    uint3 unnamed_49 = ((2u).xxx % (1u).xxx);
    float4 unnamed_50 = fmod((2.0).xxxx, (1.0).xxxx);
    int2 unnamed_51 = ((2).xx + (1).xx);
    int2 unnamed_52 = ((2).xx + (1).xx);
    uint2 unnamed_53 = ((2u).xx + (1u).xx);
    uint2 unnamed_54 = ((2u).xx + (1u).xx);
    float2 unnamed_55 = ((2.0).xx + (1.0).xx);
    float2 unnamed_56 = ((2.0).xx + (1.0).xx);
    int2 unnamed_57 = ((2).xx - (1).xx);
    int2 unnamed_58 = ((2).xx - (1).xx);
    uint2 unnamed_59 = ((2u).xx - (1u).xx);
    uint2 unnamed_60 = ((2u).xx - (1u).xx);
    float2 unnamed_61 = ((2.0).xx - (1.0).xx);
    float2 unnamed_62 = ((2.0).xx - (1.0).xx);
    int2 unnamed_63 = ((2).xx * 1);
    int2 unnamed_64 = (2 * (1).xx);
    uint2 unnamed_65 = ((2u).xx * 1u);
    uint2 unnamed_66 = (2u * (1u).xx);
    float2 unnamed_67 = ((2.0).xx * 1.0);
    float2 unnamed_68 = (2.0 * (1.0).xx);
    int2 unnamed_69 = ((2).xx / (1).xx);
    int2 unnamed_70 = ((2).xx / (1).xx);
    uint2 unnamed_71 = ((2u).xx / (1u).xx);
    uint2 unnamed_72 = ((2u).xx / (1u).xx);
    float2 unnamed_73 = ((2.0).xx / (1.0).xx);
    float2 unnamed_74 = ((2.0).xx / (1.0).xx);
    int2 unnamed_75 = ((2).xx % (1).xx);
    int2 unnamed_76 = ((2).xx % (1).xx);
    uint2 unnamed_77 = ((2u).xx % (1u).xx);
    uint2 unnamed_78 = ((2u).xx % (1u).xx);
    float2 unnamed_79 = fmod((2.0).xx, (1.0).xx);
    float2 unnamed_80 = fmod((2.0).xx, (1.0).xx);
    float3x3 unnamed_81 = (float3x3(float3(0.0, 0.0, 0.0), float3(0.0, 0.0, 0.0), float3(0.0, 0.0, 0.0)) + float3x3(float3(0.0, 0.0, 0.0), float3(0.0, 0.0, 0.0), float3(0.0, 0.0, 0.0)));
    float3x3 unnamed_82 = (float3x3(float3(0.0, 0.0, 0.0), float3(0.0, 0.0, 0.0), float3(0.0, 0.0, 0.0)) - float3x3(float3(0.0, 0.0, 0.0), float3(0.0, 0.0, 0.0), float3(0.0, 0.0, 0.0)));
    float3x3 unnamed_83 = mul(1.0, float3x3(float3(0.0, 0.0, 0.0), float3(0.0, 0.0, 0.0), float3(0.0, 0.0, 0.0)));
    float3x3 unnamed_84 = mul(float3x3(float3(0.0, 0.0, 0.0), float3(0.0, 0.0, 0.0), float3(0.0, 0.0, 0.0)), 2.0);
    float3 unnamed_85 = mul((1.0).xxxx, float4x3(float3(0.0, 0.0, 0.0), float3(0.0, 0.0, 0.0), float3(0.0, 0.0, 0.0), float3(0.0, 0.0, 0.0)));
    float4 unnamed_86 = mul(float4x3(float3(0.0, 0.0, 0.0), float3(0.0, 0.0, 0.0), float3(0.0, 0.0, 0.0), float3(0.0, 0.0, 0.0)), (2.0).xxx);
    float3x3 unnamed_87 = mul(float3x4(float4(0.0, 0.0, 0.0, 0.0), float4(0.0, 0.0, 0.0, 0.0), float4(0.0, 0.0, 0.0, 0.0)), float4x3(float3(0.0, 0.0, 0.0), float3(0.0, 0.0, 0.0), float3(0.0, 0.0, 0.0), float3(0.0, 0.0, 0.0)));
}

void bit()
{
    int unnamed_88 = ~1;
    uint unnamed_89 = ~1u;
    int2 unnamed_90 = ~(1).xx;
    uint3 unnamed_91 = ~(1u).xxx;
    int unnamed_92 = (2 | 1);
    uint unnamed_93 = (2u | 1u);
    int2 unnamed_94 = ((2).xx | (1).xx);
    uint3 unnamed_95 = ((2u).xxx | (1u).xxx);
    int unnamed_96 = (2 & 1);
    uint unnamed_97 = (2u & 1u);
    int2 unnamed_98 = ((2).xx & (1).xx);
    uint3 unnamed_99 = ((2u).xxx & (1u).xxx);
    int unnamed_100 = (2 ^ 1);
    uint unnamed_101 = (2u ^ 1u);
    int2 unnamed_102 = ((2).xx ^ (1).xx);
    uint3 unnamed_103 = ((2u).xxx ^ (1u).xxx);
    int unnamed_104 = (2 << 1u);
    uint unnamed_105 = (2u << 1u);
    int2 unnamed_106 = ((2).xx << (1u).xx);
    uint3 unnamed_107 = ((2u).xxx << (1u).xxx);
    int unnamed_108 = (2 >> 1u);
    uint unnamed_109 = (2u >> 1u);
    int2 unnamed_110 = ((2).xx >> (1u).xx);
    uint3 unnamed_111 = ((2u).xxx >> (1u).xxx);
}

void comparison()
{
    bool unnamed_112 = (2 == 1);
    bool unnamed_113 = (2u == 1u);
    bool unnamed_114 = (2.0 == 1.0);
    bool2 unnamed_115 = ((2).xx == (1).xx);
    bool3 unnamed_116 = ((2u).xxx == (1u).xxx);
    bool4 unnamed_117 = ((2.0).xxxx == (1.0).xxxx);
    bool unnamed_118 = (2 != 1);
    bool unnamed_119 = (2u != 1u);
    bool unnamed_120 = (2.0 != 1.0);
    bool2 unnamed_121 = ((2).xx != (1).xx);
    bool3 unnamed_122 = ((2u).xxx != (1u).xxx);
    bool4 unnamed_123 = ((2.0).xxxx != (1.0).xxxx);
    bool unnamed_124 = (2 < 1);
    bool unnamed_125 = (2u < 1u);
    bool unnamed_126 = (2.0 < 1.0);
    bool2 unnamed_127 = ((2).xx < (1).xx);
    bool3 unnamed_128 = ((2u).xxx < (1u).xxx);
    bool4 unnamed_129 = ((2.0).xxxx < (1.0).xxxx);
    bool unnamed_130 = (2 <= 1);
    bool unnamed_131 = (2u <= 1u);
    bool unnamed_132 = (2.0 <= 1.0);
    bool2 unnamed_133 = ((2).xx <= (1).xx);
    bool3 unnamed_134 = ((2u).xxx <= (1u).xxx);
    bool4 unnamed_135 = ((2.0).xxxx <= (1.0).xxxx);
    bool unnamed_136 = (2 > 1);
    bool unnamed_137 = (2u > 1u);
    bool unnamed_138 = (2.0 > 1.0);
    bool2 unnamed_139 = ((2).xx > (1).xx);
    bool3 unnamed_140 = ((2u).xxx > (1u).xxx);
    bool4 unnamed_141 = ((2.0).xxxx > (1.0).xxxx);
    bool unnamed_142 = (2 >= 1);
    bool unnamed_143 = (2u >= 1u);
    bool unnamed_144 = (2.0 >= 1.0);
    bool2 unnamed_145 = ((2).xx >= (1).xx);
    bool3 unnamed_146 = ((2u).xxx >= (1u).xxx);
    bool4 unnamed_147 = ((2.0).xxxx >= (1.0).xxxx);
}

void assignment()
{
    int a_1 = (int)0;
    int3 vec0_ = (int3)0;

    a_1 = 1;
    int _expr3 = a_1;
    a_1 = (_expr3 + 1);
    int _expr6 = a_1;
    a_1 = (_expr6 - 1);
    int _expr8 = a_1;
    int _expr9 = a_1;
    a_1 = (_expr9 * _expr8);
    int _expr11 = a_1;
    int _expr12 = a_1;
    a_1 = (_expr12 / _expr11);
    int _expr15 = a_1;
    a_1 = (_expr15 % 1);
    int _expr18 = a_1;
    a_1 = (_expr18 & 0);
    int _expr21 = a_1;
    a_1 = (_expr21 | 0);
    int _expr24 = a_1;
    a_1 = (_expr24 ^ 0);
    int _expr27 = a_1;
    a_1 = (_expr27 << 2u);
    int _expr30 = a_1;
    a_1 = (_expr30 >> 1u);
    int _expr32 = a_1;
    a_1 = (_expr32 + 1);
    int _expr35 = a_1;
    a_1 = (_expr35 - 1);
    vec0_ = int3(0, 0, 0);
    int _expr42 = vec0_.y;
    vec0_.y = (_expr42 + 1);
    int _expr47 = vec0_.y;
    vec0_.y = (_expr47 - 1);
    return;
}

[numthreads(1, 1, 1)]
void main()
{
    const float4 _e0 = builtins();
    const float4 _e1 = splat();
    const float3 _e4 = bool_cast(float4(1.0, 1.0, 1.0, 1.0).xyz);
    const float _e5 = constructors();
    logical();
    arithmetic();
    bit();
    comparison();
    assignment();
    return;
}<|MERGE_RESOLUTION|>--- conflicted
+++ resolved
@@ -87,17 +87,10 @@
     float unnamed_6 = float(0.0);
     uint2 unnamed_7 = uint2(uint2(0u, 0u));
     float2x3 unnamed_8 = float2x3(float2x3(float3(0.0, 0.0, 0.0), float3(0.0, 0.0, 0.0)));
-<<<<<<< HEAD
-    uint2 unnamed_9 = uint2(uint2(0u, 0u));
-    float2x3 unnamed_10 = float2x3(float2x3(float3(0.0, 0.0, 0.0), float3(0.0, 0.0, 0.0)));
+    uint2 unnamed_9 = asuint(uint2(0u, 0u));
+    float2x3 unnamed_10 = asfloat(float2x3(float3(0.0, 0.0, 0.0), float3(0.0, 0.0, 0.0)));
     float _expr71 = foo.a.x;
     return _expr71;
-=======
-    uint2 unnamed_9 = asuint(uint2(0u, 0u));
-    float2x3 unnamed_10 = asfloat(float2x3(float3(0.0, 0.0, 0.0), float3(0.0, 0.0, 0.0)));
-    float _expr75 = foo.a.x;
-    return _expr75;
->>>>>>> 1650581f
 }
 
 void logical()
