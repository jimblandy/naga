; SPIR-V
; Version: 1.1
; Generator: rspirv
; Bound: 323
OpCapability SampledCubeArray
OpCapability ImageQuery
OpCapability Image1D
OpCapability Shader
OpCapability Sampled1D
%1 = OpExtInstImport "GLSL.std.450"
OpMemoryModel Logical GLSL450
<<<<<<< HEAD
OpEntryPoint GLCompute %81 "main" %78
OpEntryPoint GLCompute %123 "depth_load" %121
OpEntryPoint Vertex %144 "queries" %142
OpEntryPoint Vertex %196 "levels_queries" %195
OpEntryPoint Fragment %225 "texture_sample" %224
OpEntryPoint Fragment %253 "texture_sample_comparison" %251
OpEntryPoint Fragment %272 "gather" %271
OpEntryPoint Fragment %294 "depth_no_comparison" %293
OpExecutionMode %81 LocalSize 16 1 1
OpExecutionMode %123 LocalSize 16 1 1
OpExecutionMode %225 OriginUpperLeft
OpExecutionMode %253 OriginUpperLeft
OpExecutionMode %272 OriginUpperLeft
OpExecutionMode %294 OriginUpperLeft
OpSource GLSL 450
OpName %39 "image_mipmapped_src"
OpName %41 "image_multisampled_src"
OpName %43 "image_depth_multisampled_src"
OpName %45 "image_storage_src"
OpName %47 "image_array_src"
OpName %49 "image_dup_src"
OpName %51 "image_1d_src"
OpName %53 "image_dst"
OpName %55 "image_1d"
OpName %57 "image_2d"
OpName %59 "image_2d_array"
OpName %61 "image_cube"
OpName %63 "image_cube_array"
OpName %65 "image_3d"
OpName %67 "image_aa"
OpName %69 "sampler_reg"
OpName %71 "sampler_cmp"
OpName %73 "image_2d_depth"
OpName %75 "image_cube_depth"
OpName %78 "local_id"
OpName %81 "main"
OpName %121 "local_id"
OpName %123 "depth_load"
OpName %144 "queries"
OpName %196 "levels_queries"
OpName %225 "texture_sample"
OpName %253 "texture_sample_comparison"
OpName %272 "gather"
OpName %294 "depth_no_comparison"
OpDecorate %39 DescriptorSet 0
OpDecorate %39 Binding 0
OpDecorate %41 DescriptorSet 0
OpDecorate %41 Binding 3
OpDecorate %43 DescriptorSet 0
OpDecorate %43 Binding 4
OpDecorate %45 NonWritable
OpDecorate %45 DescriptorSet 0
OpDecorate %45 Binding 1
OpDecorate %47 DescriptorSet 0
OpDecorate %47 Binding 5
OpDecorate %49 NonWritable
OpDecorate %49 DescriptorSet 0
OpDecorate %49 Binding 6
OpDecorate %51 DescriptorSet 0
OpDecorate %51 Binding 7
OpDecorate %53 NonReadable
OpDecorate %53 DescriptorSet 0
OpDecorate %53 Binding 2
OpDecorate %55 DescriptorSet 0
OpDecorate %55 Binding 0
OpDecorate %57 DescriptorSet 0
OpDecorate %57 Binding 1
OpDecorate %59 DescriptorSet 0
OpDecorate %59 Binding 2
OpDecorate %61 DescriptorSet 0
OpDecorate %61 Binding 3
OpDecorate %63 DescriptorSet 0
OpDecorate %63 Binding 4
OpDecorate %65 DescriptorSet 0
OpDecorate %65 Binding 5
OpDecorate %67 DescriptorSet 0
OpDecorate %67 Binding 6
OpDecorate %69 DescriptorSet 1
OpDecorate %69 Binding 0
OpDecorate %71 DescriptorSet 1
OpDecorate %71 Binding 1
OpDecorate %73 DescriptorSet 1
OpDecorate %73 Binding 2
OpDecorate %75 DescriptorSet 1
OpDecorate %75 Binding 3
OpDecorate %78 BuiltIn LocalInvocationId
OpDecorate %121 BuiltIn LocalInvocationId
OpDecorate %142 BuiltIn Position
OpDecorate %195 BuiltIn Position
OpDecorate %224 Location 0
OpDecorate %251 Location 0
OpDecorate %271 Location 0
OpDecorate %293 Location 0
=======
OpEntryPoint GLCompute %80 "main" %77
OpEntryPoint GLCompute %125 "depth_load" %123
OpEntryPoint Vertex %146 "queries" %144
OpEntryPoint Vertex %198 "levels_queries" %197
OpEntryPoint Fragment %227 "texture_sample" %226
OpEntryPoint Fragment %256 "texture_sample_comparison" %254
OpEntryPoint Fragment %276 "gather" %275
OpEntryPoint Fragment %311 "depth_no_comparison" %310
OpExecutionMode %80 LocalSize 16 1 1
OpExecutionMode %125 LocalSize 16 1 1
OpExecutionMode %227 OriginUpperLeft
OpExecutionMode %256 OriginUpperLeft
OpExecutionMode %276 OriginUpperLeft
OpExecutionMode %311 OriginUpperLeft
OpSource GLSL 450
OpName %35 "image_mipmapped_src"
OpName %37 "image_multisampled_src"
OpName %39 "image_depth_multisampled_src"
OpName %41 "image_storage_src"
OpName %43 "image_array_src"
OpName %45 "image_dup_src"
OpName %47 "image_1d_src"
OpName %49 "image_dst"
OpName %51 "image_1d"
OpName %53 "image_2d"
OpName %55 "image_2d_u32"
OpName %56 "image_2d_i32"
OpName %58 "image_2d_array"
OpName %60 "image_cube"
OpName %62 "image_cube_array"
OpName %64 "image_3d"
OpName %66 "image_aa"
OpName %68 "sampler_reg"
OpName %70 "sampler_cmp"
OpName %72 "image_2d_depth"
OpName %74 "image_cube_depth"
OpName %77 "local_id"
OpName %80 "main"
OpName %123 "local_id"
OpName %125 "depth_load"
OpName %146 "queries"
OpName %198 "levels_queries"
OpName %227 "texture_sample"
OpName %256 "texture_sample_comparison"
OpName %276 "gather"
OpName %311 "depth_no_comparison"
OpDecorate %35 DescriptorSet 0
OpDecorate %35 Binding 0
OpDecorate %37 DescriptorSet 0
OpDecorate %37 Binding 3
OpDecorate %39 DescriptorSet 0
OpDecorate %39 Binding 4
OpDecorate %41 NonWritable
OpDecorate %41 DescriptorSet 0
OpDecorate %41 Binding 1
OpDecorate %43 DescriptorSet 0
OpDecorate %43 Binding 5
OpDecorate %45 NonWritable
OpDecorate %45 DescriptorSet 0
OpDecorate %45 Binding 6
OpDecorate %47 DescriptorSet 0
OpDecorate %47 Binding 7
OpDecorate %49 NonReadable
OpDecorate %49 DescriptorSet 0
OpDecorate %49 Binding 2
OpDecorate %51 DescriptorSet 0
OpDecorate %51 Binding 0
OpDecorate %53 DescriptorSet 0
OpDecorate %53 Binding 1
OpDecorate %55 DescriptorSet 0
OpDecorate %55 Binding 2
OpDecorate %56 DescriptorSet 0
OpDecorate %56 Binding 3
OpDecorate %58 DescriptorSet 0
OpDecorate %58 Binding 4
OpDecorate %60 DescriptorSet 0
OpDecorate %60 Binding 5
OpDecorate %62 DescriptorSet 0
OpDecorate %62 Binding 6
OpDecorate %64 DescriptorSet 0
OpDecorate %64 Binding 7
OpDecorate %66 DescriptorSet 0
OpDecorate %66 Binding 8
OpDecorate %68 DescriptorSet 1
OpDecorate %68 Binding 0
OpDecorate %70 DescriptorSet 1
OpDecorate %70 Binding 1
OpDecorate %72 DescriptorSet 1
OpDecorate %72 Binding 2
OpDecorate %74 DescriptorSet 1
OpDecorate %74 Binding 3
OpDecorate %77 BuiltIn LocalInvocationId
OpDecorate %123 BuiltIn LocalInvocationId
OpDecorate %144 BuiltIn Position
OpDecorate %197 BuiltIn Position
OpDecorate %226 Location 0
OpDecorate %254 Location 0
OpDecorate %275 Location 0
OpDecorate %310 Location 0
>>>>>>> 5a1f43d1
%2 = OpTypeVoid
%4 = OpTypeInt 32 1
%3 = OpConstant  %4  10
%5 = OpConstant  %4  20
%6 = OpConstant  %4  1
%8 = OpTypeFloat 32
%7 = OpConstant  %8  0.5
%9 = OpConstant  %8  2.3
%10 = OpConstant  %4  3
%11 = OpConstant  %8  2.0
%13 = OpTypeInt 32 0
%12 = OpTypeImage %13 2D 0 0 0 1 Unknown
%14 = OpTypeImage %13 2D 0 0 1 1 Unknown
%15 = OpTypeImage %8 2D 1 0 1 1 Unknown
%16 = OpTypeImage %13 2D 0 0 0 2 Rgba8ui
%17 = OpTypeImage %13 2D 0 1 0 1 Unknown
%18 = OpTypeImage %13 1D 0 0 0 2 R32ui
%19 = OpTypeImage %13 1D 0 0 0 1 Unknown
%20 = OpTypeVector %13 3
%21 = OpTypeVector %4 2
<<<<<<< HEAD
%22 = OpTypeVector %13 2
%23 = OpTypeVector %13 4
%24 = OpTypeImage %8 1D 0 0 0 1 Unknown
%25 = OpTypeImage %8 2D 0 0 0 1 Unknown
%26 = OpTypeImage %8 2D 0 1 0 1 Unknown
%27 = OpTypeImage %8 Cube 0 0 0 1 Unknown
%28 = OpTypeImage %8 Cube 0 1 0 1 Unknown
%29 = OpTypeImage %8 3D 0 0 0 1 Unknown
%30 = OpTypeImage %8 2D 0 0 1 1 Unknown
%31 = OpTypeVector %8 4
%32 = OpTypeVector %4 3
%33 = OpTypeSampler
%34 = OpTypeVector %8 2
%35 = OpTypeImage %8 2D 1 0 0 1 Unknown
%36 = OpTypeImage %8 Cube 1 0 0 1 Unknown
%37 = OpTypeVector %8 3
%38 = OpConstantComposite  %21  %10 %6
%40 = OpTypePointer UniformConstant %12
%39 = OpVariable  %40  UniformConstant
%42 = OpTypePointer UniformConstant %14
%41 = OpVariable  %42  UniformConstant
%44 = OpTypePointer UniformConstant %15
%43 = OpVariable  %44  UniformConstant
%46 = OpTypePointer UniformConstant %16
%45 = OpVariable  %46  UniformConstant
%48 = OpTypePointer UniformConstant %17
%47 = OpVariable  %48  UniformConstant
%50 = OpTypePointer UniformConstant %18
%49 = OpVariable  %50  UniformConstant
%52 = OpTypePointer UniformConstant %19
%51 = OpVariable  %52  UniformConstant
%54 = OpTypePointer UniformConstant %18
%53 = OpVariable  %54  UniformConstant
%56 = OpTypePointer UniformConstant %24
%55 = OpVariable  %56  UniformConstant
%58 = OpTypePointer UniformConstant %25
%57 = OpVariable  %58  UniformConstant
%60 = OpTypePointer UniformConstant %26
%59 = OpVariable  %60  UniformConstant
%62 = OpTypePointer UniformConstant %27
%61 = OpVariable  %62  UniformConstant
%64 = OpTypePointer UniformConstant %28
%63 = OpVariable  %64  UniformConstant
%66 = OpTypePointer UniformConstant %29
%65 = OpVariable  %66  UniformConstant
%68 = OpTypePointer UniformConstant %30
%67 = OpVariable  %68  UniformConstant
%70 = OpTypePointer UniformConstant %33
%69 = OpVariable  %70  UniformConstant
%72 = OpTypePointer UniformConstant %33
%71 = OpVariable  %72  UniformConstant
%74 = OpTypePointer UniformConstant %35
%73 = OpVariable  %74  UniformConstant
%76 = OpTypePointer UniformConstant %36
%75 = OpVariable  %76  UniformConstant
%79 = OpTypePointer Input %20
%78 = OpVariable  %79  Input
%82 = OpTypeFunction %2
%121 = OpVariable  %79  Input
%143 = OpTypePointer Output %31
%142 = OpVariable  %143  Output
%153 = OpConstant  %13  0
%195 = OpVariable  %143  Output
%224 = OpVariable  %143  Output
%232 = OpTypeSampledImage %24
%235 = OpTypeSampledImage %25
%252 = OpTypePointer Output %8
%251 = OpVariable  %252  Output
%259 = OpTypeSampledImage %35
%264 = OpConstant  %8  0.0
%266 = OpTypeSampledImage %36
%271 = OpVariable  %143  Output
%281 = OpConstant  %13  1
%284 = OpConstant  %13  3
%293 = OpVariable  %143  Output
%81 = OpFunction  %2  None %82
%77 = OpLabel
%80 = OpLoad  %20  %78
%83 = OpLoad  %12  %39
%84 = OpLoad  %14  %41
%85 = OpLoad  %16  %45
%86 = OpLoad  %17  %47
%87 = OpLoad  %19  %51
%88 = OpLoad  %18  %53
OpBranch %89
%89 = OpLabel
%90 = OpImageQuerySize  %21  %85
%91 = OpVectorShuffle  %22  %80 %80 0 1
%92 = OpBitcast  %21  %91
%93 = OpIMul  %21  %90 %92
%94 = OpCompositeConstruct  %21  %3 %5
%95 = OpSRem  %21  %93 %94
%96 = OpCompositeExtract  %13  %80 2
%97 = OpBitcast  %4  %96
%98 = OpImageFetch  %23  %83 %95 Lod %97
%99 = OpCompositeExtract  %13  %80 2
%100 = OpBitcast  %4  %99
%101 = OpImageFetch  %23  %84 %95 Sample %100
%102 = OpImageRead  %23  %85 %95
%103 = OpCompositeExtract  %13  %80 2
%104 = OpBitcast  %4  %103
%105 = OpCompositeExtract  %13  %80 2
%106 = OpBitcast  %4  %105
%107 = OpIAdd  %4  %106 %6
%108 = OpCompositeConstruct  %32  %95 %104
%109 = OpImageFetch  %23  %86 %108 Lod %107
%110 = OpCompositeExtract  %13  %80 0
%111 = OpBitcast  %4  %110
%112 = OpCompositeExtract  %13  %80 2
%113 = OpBitcast  %4  %112
%114 = OpImageFetch  %23  %87 %111 Lod %113
%115 = OpCompositeExtract  %4  %95 0
%116 = OpIAdd  %23  %98 %101
%117 = OpIAdd  %23  %116 %102
%118 = OpIAdd  %23  %117 %109
%119 = OpIAdd  %23  %118 %114
OpImageWrite %88 %115 %119
OpReturn
OpFunctionEnd
%123 = OpFunction  %2  None %82
%120 = OpLabel
%122 = OpLoad  %20  %121
%124 = OpLoad  %15  %43
%125 = OpLoad  %16  %45
%126 = OpLoad  %18  %53
OpBranch %127
%127 = OpLabel
%128 = OpImageQuerySize  %21  %125
%129 = OpVectorShuffle  %22  %122 %122 0 1
%130 = OpBitcast  %21  %129
%131 = OpIMul  %21  %128 %130
%132 = OpCompositeConstruct  %21  %3 %5
%133 = OpSRem  %21  %131 %132
%134 = OpCompositeExtract  %13  %122 2
%135 = OpBitcast  %4  %134
%136 = OpImageFetch  %31  %124 %133 Sample %135
%137 = OpCompositeExtract  %8  %136 0
%138 = OpCompositeExtract  %4  %133 0
%139 = OpConvertFToU  %13  %137
%140 = OpCompositeConstruct  %23  %139 %139 %139 %139
OpImageWrite %126 %138 %140
OpReturn
OpFunctionEnd
%144 = OpFunction  %2  None %82
%141 = OpLabel
%145 = OpLoad  %24  %55
%146 = OpLoad  %25  %57
%147 = OpLoad  %26  %59
%148 = OpLoad  %27  %61
%149 = OpLoad  %28  %63
%150 = OpLoad  %29  %65
%151 = OpLoad  %30  %67
OpBranch %152
%152 = OpLabel
%154 = OpImageQuerySizeLod  %4  %145 %153
%156 = OpImageQuerySizeLod  %4  %145 %154
%157 = OpImageQuerySizeLod  %21  %146 %153
%158 = OpImageQuerySizeLod  %21  %146 %6
%159 = OpImageQuerySizeLod  %32  %147 %153
%160 = OpVectorShuffle  %21  %159 %159 0 1
%161 = OpImageQuerySizeLod  %32  %147 %6
%162 = OpVectorShuffle  %21  %161 %161 0 1
%163 = OpImageQuerySizeLod  %21  %148 %153
%164 = OpImageQuerySizeLod  %21  %148 %6
%165 = OpImageQuerySizeLod  %32  %149 %153
%166 = OpVectorShuffle  %21  %165 %165 0 0
%167 = OpImageQuerySizeLod  %32  %149 %6
%168 = OpVectorShuffle  %21  %167 %167 0 0
%169 = OpImageQuerySizeLod  %32  %150 %153
%170 = OpImageQuerySizeLod  %32  %150 %6
%171 = OpImageQuerySize  %21  %151
%172 = OpCompositeExtract  %4  %157 1
%173 = OpIAdd  %4  %154 %172
%174 = OpCompositeExtract  %4  %158 1
%175 = OpIAdd  %4  %173 %174
=======
%22 = OpTypeImage %8 1D 0 0 0 1 Unknown
%23 = OpTypeImage %8 2D 0 0 0 1 Unknown
%24 = OpTypeImage %4 2D 0 0 0 1 Unknown
%25 = OpTypeImage %8 2D 0 1 0 1 Unknown
%26 = OpTypeImage %8 Cube 0 0 0 1 Unknown
%27 = OpTypeImage %8 Cube 0 1 0 1 Unknown
%28 = OpTypeImage %8 3D 0 0 0 1 Unknown
%29 = OpTypeImage %8 2D 0 0 1 1 Unknown
%30 = OpTypeVector %8 4
%31 = OpTypeSampler
%32 = OpTypeImage %8 2D 1 0 0 1 Unknown
%33 = OpTypeImage %8 Cube 1 0 0 1 Unknown
%34 = OpConstantComposite  %21  %10 %6
%36 = OpTypePointer UniformConstant %12
%35 = OpVariable  %36  UniformConstant
%38 = OpTypePointer UniformConstant %14
%37 = OpVariable  %38  UniformConstant
%40 = OpTypePointer UniformConstant %15
%39 = OpVariable  %40  UniformConstant
%42 = OpTypePointer UniformConstant %16
%41 = OpVariable  %42  UniformConstant
%44 = OpTypePointer UniformConstant %17
%43 = OpVariable  %44  UniformConstant
%46 = OpTypePointer UniformConstant %18
%45 = OpVariable  %46  UniformConstant
%48 = OpTypePointer UniformConstant %19
%47 = OpVariable  %48  UniformConstant
%50 = OpTypePointer UniformConstant %18
%49 = OpVariable  %50  UniformConstant
%52 = OpTypePointer UniformConstant %22
%51 = OpVariable  %52  UniformConstant
%54 = OpTypePointer UniformConstant %23
%53 = OpVariable  %54  UniformConstant
%55 = OpVariable  %36  UniformConstant
%57 = OpTypePointer UniformConstant %24
%56 = OpVariable  %57  UniformConstant
%59 = OpTypePointer UniformConstant %25
%58 = OpVariable  %59  UniformConstant
%61 = OpTypePointer UniformConstant %26
%60 = OpVariable  %61  UniformConstant
%63 = OpTypePointer UniformConstant %27
%62 = OpVariable  %63  UniformConstant
%65 = OpTypePointer UniformConstant %28
%64 = OpVariable  %65  UniformConstant
%67 = OpTypePointer UniformConstant %29
%66 = OpVariable  %67  UniformConstant
%69 = OpTypePointer UniformConstant %31
%68 = OpVariable  %69  UniformConstant
%71 = OpTypePointer UniformConstant %31
%70 = OpVariable  %71  UniformConstant
%73 = OpTypePointer UniformConstant %32
%72 = OpVariable  %73  UniformConstant
%75 = OpTypePointer UniformConstant %33
%74 = OpVariable  %75  UniformConstant
%78 = OpTypePointer Input %20
%77 = OpVariable  %78  Input
%81 = OpTypeFunction %2
%90 = OpTypeVector %13 2
%98 = OpTypeVector %13 4
%109 = OpTypeVector %4 3
%123 = OpVariable  %78  Input
%145 = OpTypePointer Output %30
%144 = OpVariable  %145  Output
%155 = OpConstant  %13  0
%197 = OpVariable  %145  Output
%226 = OpVariable  %145  Output
%232 = OpTypeVector %8 2
%235 = OpTypeSampledImage %22
%238 = OpTypeSampledImage %23
%255 = OpTypePointer Output %8
%254 = OpVariable  %255  Output
%262 = OpTypeSampledImage %32
%267 = OpConstant  %8  0.0
%268 = OpTypeVector %8 3
%270 = OpTypeSampledImage %33
%275 = OpVariable  %145  Output
%287 = OpConstant  %13  1
%290 = OpConstant  %13  3
%295 = OpTypeSampledImage %12
%298 = OpTypeVector %4 4
%299 = OpTypeSampledImage %24
%310 = OpVariable  %145  Output
%80 = OpFunction  %2  None %81
%76 = OpLabel
%79 = OpLoad  %20  %77
%82 = OpLoad  %12  %35
%83 = OpLoad  %14  %37
%84 = OpLoad  %16  %41
%85 = OpLoad  %17  %43
%86 = OpLoad  %19  %47
%87 = OpLoad  %18  %49
OpBranch %88
%88 = OpLabel
%89 = OpImageQuerySize  %21  %84
%91 = OpVectorShuffle  %90  %79 %79 0 1
%92 = OpBitcast  %21  %91
%93 = OpIMul  %21  %89 %92
%94 = OpCompositeConstruct  %21  %3 %5
%95 = OpSRem  %21  %93 %94
%96 = OpCompositeExtract  %13  %79 2
%97 = OpBitcast  %4  %96
%99 = OpImageFetch  %98  %82 %95 Lod %97
%100 = OpCompositeExtract  %13  %79 2
%101 = OpBitcast  %4  %100
%102 = OpImageFetch  %98  %83 %95 Sample %101
%103 = OpImageRead  %98  %84 %95
%104 = OpCompositeExtract  %13  %79 2
%105 = OpBitcast  %4  %104
%106 = OpCompositeExtract  %13  %79 2
%107 = OpBitcast  %4  %106
%108 = OpIAdd  %4  %107 %6
%110 = OpCompositeConstruct  %109  %95 %105
%111 = OpImageFetch  %98  %85 %110 Lod %108
%112 = OpCompositeExtract  %13  %79 0
%113 = OpBitcast  %4  %112
%114 = OpCompositeExtract  %13  %79 2
%115 = OpBitcast  %4  %114
%116 = OpImageFetch  %98  %86 %113 Lod %115
%117 = OpCompositeExtract  %4  %95 0
%118 = OpIAdd  %98  %99 %102
%119 = OpIAdd  %98  %118 %103
%120 = OpIAdd  %98  %119 %111
%121 = OpIAdd  %98  %120 %116
OpImageWrite %87 %117 %121
OpReturn
OpFunctionEnd
%125 = OpFunction  %2  None %81
%122 = OpLabel
%124 = OpLoad  %20  %123
%126 = OpLoad  %15  %39
%127 = OpLoad  %16  %41
%128 = OpLoad  %18  %49
OpBranch %129
%129 = OpLabel
%130 = OpImageQuerySize  %21  %127
%131 = OpVectorShuffle  %90  %124 %124 0 1
%132 = OpBitcast  %21  %131
%133 = OpIMul  %21  %130 %132
%134 = OpCompositeConstruct  %21  %3 %5
%135 = OpSRem  %21  %133 %134
%136 = OpCompositeExtract  %13  %124 2
%137 = OpBitcast  %4  %136
%138 = OpImageFetch  %30  %126 %135 Sample %137
%139 = OpCompositeExtract  %8  %138 0
%140 = OpCompositeExtract  %4  %135 0
%141 = OpConvertFToU  %13  %139
%142 = OpCompositeConstruct  %98  %141 %141 %141 %141
OpImageWrite %128 %140 %142
OpReturn
OpFunctionEnd
%146 = OpFunction  %2  None %81
%143 = OpLabel
%147 = OpLoad  %22  %51
%148 = OpLoad  %23  %53
%149 = OpLoad  %25  %58
%150 = OpLoad  %26  %60
%151 = OpLoad  %27  %62
%152 = OpLoad  %28  %64
%153 = OpLoad  %29  %66
OpBranch %154
%154 = OpLabel
%156 = OpImageQuerySizeLod  %4  %147 %155
%158 = OpImageQuerySizeLod  %4  %147 %156
%159 = OpImageQuerySizeLod  %21  %148 %155
%160 = OpImageQuerySizeLod  %21  %148 %6
%161 = OpImageQuerySizeLod  %109  %149 %155
%162 = OpVectorShuffle  %21  %161 %161 0 1
%163 = OpImageQuerySizeLod  %109  %149 %6
%164 = OpVectorShuffle  %21  %163 %163 0 1
%165 = OpImageQuerySizeLod  %21  %150 %155
%166 = OpImageQuerySizeLod  %21  %150 %6
%167 = OpImageQuerySizeLod  %109  %151 %155
%168 = OpVectorShuffle  %21  %167 %167 0 0
%169 = OpImageQuerySizeLod  %109  %151 %6
%170 = OpVectorShuffle  %21  %169 %169 0 0
%171 = OpImageQuerySizeLod  %109  %152 %155
%172 = OpImageQuerySizeLod  %109  %152 %6
%173 = OpImageQuerySize  %21  %153
%174 = OpCompositeExtract  %4  %159 1
%175 = OpIAdd  %4  %156 %174
>>>>>>> 5a1f43d1
%176 = OpCompositeExtract  %4  %160 1
%177 = OpIAdd  %4  %175 %176
%178 = OpCompositeExtract  %4  %162 1
%179 = OpIAdd  %4  %177 %178
<<<<<<< HEAD
%180 = OpCompositeExtract  %4  %163 1
=======
%180 = OpCompositeExtract  %4  %164 1
>>>>>>> 5a1f43d1
%181 = OpIAdd  %4  %179 %180
%182 = OpCompositeExtract  %4  %165 1
%183 = OpIAdd  %4  %181 %182
%184 = OpCompositeExtract  %4  %166 1
%185 = OpIAdd  %4  %183 %184
%186 = OpCompositeExtract  %4  %168 1
%187 = OpIAdd  %4  %185 %186
<<<<<<< HEAD
%188 = OpCompositeExtract  %4  %169 2
%189 = OpIAdd  %4  %187 %188
%190 = OpCompositeExtract  %4  %170 2
%191 = OpIAdd  %4  %189 %190
%192 = OpConvertSToF  %8  %191
%193 = OpCompositeConstruct  %31  %192 %192 %192 %192
OpStore %142 %193
OpReturn
OpFunctionEnd
%196 = OpFunction  %2  None %82
%194 = OpLabel
%197 = OpLoad  %25  %57
%198 = OpLoad  %26  %59
%199 = OpLoad  %27  %61
%200 = OpLoad  %28  %63
%201 = OpLoad  %29  %65
%202 = OpLoad  %30  %67
OpBranch %203
%203 = OpLabel
%204 = OpImageQueryLevels  %4  %197
%205 = OpImageQueryLevels  %4  %198
%206 = OpImageQuerySizeLod  %32  %198 %153
%207 = OpCompositeExtract  %4  %206 2
%208 = OpImageQueryLevels  %4  %199
%209 = OpImageQueryLevels  %4  %200
%210 = OpImageQuerySizeLod  %32  %200 %153
%211 = OpCompositeExtract  %4  %210 2
%212 = OpImageQueryLevels  %4  %201
%213 = OpImageQuerySamples  %4  %202
%214 = OpIAdd  %4  %207 %211
%215 = OpIAdd  %4  %214 %213
%216 = OpIAdd  %4  %215 %204
%217 = OpIAdd  %4  %216 %205
%218 = OpIAdd  %4  %217 %212
%219 = OpIAdd  %4  %218 %208
%220 = OpIAdd  %4  %219 %209
%221 = OpConvertSToF  %8  %220
%222 = OpCompositeConstruct  %31  %221 %221 %221 %221
OpStore %195 %222
OpReturn
OpFunctionEnd
%225 = OpFunction  %2  None %82
%223 = OpLabel
%226 = OpLoad  %24  %55
%227 = OpLoad  %25  %57
%228 = OpLoad  %33  %69
OpBranch %229
%229 = OpLabel
%230 = OpCompositeConstruct  %34  %7 %7
%231 = OpCompositeExtract  %8  %230 0
%233 = OpSampledImage  %232  %226 %228
%234 = OpImageSampleImplicitLod  %31  %233 %231
%236 = OpSampledImage  %235  %227 %228
%237 = OpImageSampleImplicitLod  %31  %236 %230
%238 = OpSampledImage  %235  %227 %228
%239 = OpImageSampleImplicitLod  %31  %238 %230 ConstOffset %38
%240 = OpSampledImage  %235  %227 %228
%241 = OpImageSampleExplicitLod  %31  %240 %230 Lod %9
%242 = OpSampledImage  %235  %227 %228
%243 = OpImageSampleExplicitLod  %31  %242 %230 Lod|ConstOffset %9 %38
%244 = OpSampledImage  %235  %227 %228
%245 = OpImageSampleImplicitLod  %31  %244 %230 Bias|ConstOffset %11 %38
%246 = OpFAdd  %31  %234 %237
%247 = OpFAdd  %31  %246 %239
%248 = OpFAdd  %31  %247 %241
%249 = OpFAdd  %31  %248 %243
OpStore %224 %249
OpReturn
OpFunctionEnd
%253 = OpFunction  %2  None %82
%250 = OpLabel
%254 = OpLoad  %33  %71
%255 = OpLoad  %35  %73
%256 = OpLoad  %36  %75
OpBranch %257
%257 = OpLabel
%258 = OpCompositeConstruct  %34  %7 %7
%260 = OpSampledImage  %259  %255 %254
%261 = OpImageSampleDrefImplicitLod  %8  %260 %258 %7
%262 = OpSampledImage  %259  %255 %254
%263 = OpImageSampleDrefExplicitLod  %8  %262 %258 %7 Lod %264
%265 = OpCompositeConstruct  %37  %7 %7 %7
%267 = OpSampledImage  %266  %256 %254
%268 = OpImageSampleDrefExplicitLod  %8  %267 %265 %7 Lod %264
%269 = OpFAdd  %8  %261 %263
OpStore %251 %269
OpReturn
OpFunctionEnd
%272 = OpFunction  %2  None %82
%270 = OpLabel
%273 = OpLoad  %25  %57
%274 = OpLoad  %33  %69
%275 = OpLoad  %33  %71
%276 = OpLoad  %35  %73
OpBranch %277
%277 = OpLabel
%278 = OpCompositeConstruct  %34  %7 %7
%279 = OpSampledImage  %235  %273 %274
%280 = OpImageGather  %31  %279 %278 %281
%282 = OpSampledImage  %235  %273 %274
%283 = OpImageGather  %31  %282 %278 %284 ConstOffset %38
%285 = OpSampledImage  %259  %276 %275
%286 = OpImageDrefGather  %31  %285 %278 %7
%287 = OpSampledImage  %259  %276 %275
%288 = OpImageDrefGather  %31  %287 %278 %7 ConstOffset %38
%289 = OpFAdd  %31  %280 %283
%290 = OpFAdd  %31  %289 %286
%291 = OpFAdd  %31  %290 %288
OpStore %271 %291
OpReturn
OpFunctionEnd
%294 = OpFunction  %2  None %82
%292 = OpLabel
%295 = OpLoad  %33  %69
%296 = OpLoad  %35  %73
OpBranch %297
%297 = OpLabel
%298 = OpCompositeConstruct  %34  %7 %7
%299 = OpSampledImage  %259  %296 %295
%300 = OpImageSampleImplicitLod  %31  %299 %298
%301 = OpCompositeExtract  %8  %300 0
%302 = OpSampledImage  %259  %296 %295
%303 = OpImageGather  %31  %302 %298 %153
%304 = OpCompositeConstruct  %31  %301 %301 %301 %301
%305 = OpFAdd  %31  %304 %303
OpStore %293 %305
=======
%188 = OpCompositeExtract  %4  %170 1
%189 = OpIAdd  %4  %187 %188
%190 = OpCompositeExtract  %4  %171 2
%191 = OpIAdd  %4  %189 %190
%192 = OpCompositeExtract  %4  %172 2
%193 = OpIAdd  %4  %191 %192
%194 = OpConvertSToF  %8  %193
%195 = OpCompositeConstruct  %30  %194 %194 %194 %194
OpStore %144 %195
OpReturn
OpFunctionEnd
%198 = OpFunction  %2  None %81
%196 = OpLabel
%199 = OpLoad  %23  %53
%200 = OpLoad  %25  %58
%201 = OpLoad  %26  %60
%202 = OpLoad  %27  %62
%203 = OpLoad  %28  %64
%204 = OpLoad  %29  %66
OpBranch %205
%205 = OpLabel
%206 = OpImageQueryLevels  %4  %199
%207 = OpImageQueryLevels  %4  %200
%208 = OpImageQuerySizeLod  %109  %200 %155
%209 = OpCompositeExtract  %4  %208 2
%210 = OpImageQueryLevels  %4  %201
%211 = OpImageQueryLevels  %4  %202
%212 = OpImageQuerySizeLod  %109  %202 %155
%213 = OpCompositeExtract  %4  %212 2
%214 = OpImageQueryLevels  %4  %203
%215 = OpImageQuerySamples  %4  %204
%216 = OpIAdd  %4  %209 %213
%217 = OpIAdd  %4  %216 %215
%218 = OpIAdd  %4  %217 %206
%219 = OpIAdd  %4  %218 %207
%220 = OpIAdd  %4  %219 %214
%221 = OpIAdd  %4  %220 %210
%222 = OpIAdd  %4  %221 %211
%223 = OpConvertSToF  %8  %222
%224 = OpCompositeConstruct  %30  %223 %223 %223 %223
OpStore %197 %224
OpReturn
OpFunctionEnd
%227 = OpFunction  %2  None %81
%225 = OpLabel
%228 = OpLoad  %22  %51
%229 = OpLoad  %23  %53
%230 = OpLoad  %31  %68
OpBranch %231
%231 = OpLabel
%233 = OpCompositeConstruct  %232  %7 %7
%234 = OpCompositeExtract  %8  %233 0
%236 = OpSampledImage  %235  %228 %230
%237 = OpImageSampleImplicitLod  %30  %236 %234
%239 = OpSampledImage  %238  %229 %230
%240 = OpImageSampleImplicitLod  %30  %239 %233
%241 = OpSampledImage  %238  %229 %230
%242 = OpImageSampleImplicitLod  %30  %241 %233 ConstOffset %34
%243 = OpSampledImage  %238  %229 %230
%244 = OpImageSampleExplicitLod  %30  %243 %233 Lod %9
%245 = OpSampledImage  %238  %229 %230
%246 = OpImageSampleExplicitLod  %30  %245 %233 Lod|ConstOffset %9 %34
%247 = OpSampledImage  %238  %229 %230
%248 = OpImageSampleImplicitLod  %30  %247 %233 Bias|ConstOffset %11 %34
%249 = OpFAdd  %30  %237 %240
%250 = OpFAdd  %30  %249 %242
%251 = OpFAdd  %30  %250 %244
%252 = OpFAdd  %30  %251 %246
OpStore %226 %252
OpReturn
OpFunctionEnd
%256 = OpFunction  %2  None %81
%253 = OpLabel
%257 = OpLoad  %31  %70
%258 = OpLoad  %32  %72
%259 = OpLoad  %33  %74
OpBranch %260
%260 = OpLabel
%261 = OpCompositeConstruct  %232  %7 %7
%263 = OpSampledImage  %262  %258 %257
%264 = OpImageSampleDrefImplicitLod  %8  %263 %261 %7
%265 = OpSampledImage  %262  %258 %257
%266 = OpImageSampleDrefExplicitLod  %8  %265 %261 %7 Lod %267
%269 = OpCompositeConstruct  %268  %7 %7 %7
%271 = OpSampledImage  %270  %259 %257
%272 = OpImageSampleDrefExplicitLod  %8  %271 %269 %7 Lod %267
%273 = OpFAdd  %8  %264 %266
OpStore %254 %273
OpReturn
OpFunctionEnd
%276 = OpFunction  %2  None %81
%274 = OpLabel
%277 = OpLoad  %23  %53
%278 = OpLoad  %12  %55
%279 = OpLoad  %24  %56
%280 = OpLoad  %31  %68
%281 = OpLoad  %31  %70
%282 = OpLoad  %32  %72
OpBranch %283
%283 = OpLabel
%284 = OpCompositeConstruct  %232  %7 %7
%285 = OpSampledImage  %238  %277 %280
%286 = OpImageGather  %30  %285 %284 %287
%288 = OpSampledImage  %238  %277 %280
%289 = OpImageGather  %30  %288 %284 %290 ConstOffset %34
%291 = OpSampledImage  %262  %282 %281
%292 = OpImageDrefGather  %30  %291 %284 %7
%293 = OpSampledImage  %262  %282 %281
%294 = OpImageDrefGather  %30  %293 %284 %7 ConstOffset %34
%296 = OpSampledImage  %295  %278 %280
%297 = OpImageGather  %98  %296 %284 %155
%300 = OpSampledImage  %299  %279 %280
%301 = OpImageGather  %298  %300 %284 %155
%302 = OpConvertUToF  %30  %297
%303 = OpConvertSToF  %30  %301
%304 = OpFAdd  %30  %302 %303
%305 = OpFAdd  %30  %286 %289
%306 = OpFAdd  %30  %305 %292
%307 = OpFAdd  %30  %306 %294
%308 = OpFAdd  %30  %307 %304
OpStore %275 %308
OpReturn
OpFunctionEnd
%311 = OpFunction  %2  None %81
%309 = OpLabel
%312 = OpLoad  %31  %68
%313 = OpLoad  %32  %72
OpBranch %314
%314 = OpLabel
%315 = OpCompositeConstruct  %232  %7 %7
%316 = OpSampledImage  %262  %313 %312
%317 = OpImageSampleImplicitLod  %30  %316 %315
%318 = OpCompositeExtract  %8  %317 0
%319 = OpSampledImage  %262  %313 %312
%320 = OpImageGather  %30  %319 %315 %155
%321 = OpCompositeConstruct  %30  %318 %318 %318 %318
%322 = OpFAdd  %30  %321 %320
OpStore %310 %322
>>>>>>> 5a1f43d1
OpReturn
OpFunctionEnd<|MERGE_RESOLUTION|>--- conflicted
+++ resolved
@@ -9,201 +9,105 @@
 OpCapability Sampled1D
 %1 = OpExtInstImport "GLSL.std.450"
 OpMemoryModel Logical GLSL450
-<<<<<<< HEAD
-OpEntryPoint GLCompute %81 "main" %78
-OpEntryPoint GLCompute %123 "depth_load" %121
-OpEntryPoint Vertex %144 "queries" %142
-OpEntryPoint Vertex %196 "levels_queries" %195
-OpEntryPoint Fragment %225 "texture_sample" %224
-OpEntryPoint Fragment %253 "texture_sample_comparison" %251
-OpEntryPoint Fragment %272 "gather" %271
-OpEntryPoint Fragment %294 "depth_no_comparison" %293
-OpExecutionMode %81 LocalSize 16 1 1
-OpExecutionMode %123 LocalSize 16 1 1
-OpExecutionMode %225 OriginUpperLeft
-OpExecutionMode %253 OriginUpperLeft
-OpExecutionMode %272 OriginUpperLeft
-OpExecutionMode %294 OriginUpperLeft
-OpSource GLSL 450
-OpName %39 "image_mipmapped_src"
-OpName %41 "image_multisampled_src"
-OpName %43 "image_depth_multisampled_src"
-OpName %45 "image_storage_src"
-OpName %47 "image_array_src"
-OpName %49 "image_dup_src"
-OpName %51 "image_1d_src"
-OpName %53 "image_dst"
-OpName %55 "image_1d"
-OpName %57 "image_2d"
-OpName %59 "image_2d_array"
-OpName %61 "image_cube"
-OpName %63 "image_cube_array"
-OpName %65 "image_3d"
-OpName %67 "image_aa"
-OpName %69 "sampler_reg"
-OpName %71 "sampler_cmp"
-OpName %73 "image_2d_depth"
-OpName %75 "image_cube_depth"
-OpName %78 "local_id"
-OpName %81 "main"
-OpName %121 "local_id"
-OpName %123 "depth_load"
-OpName %144 "queries"
-OpName %196 "levels_queries"
-OpName %225 "texture_sample"
-OpName %253 "texture_sample_comparison"
-OpName %272 "gather"
-OpName %294 "depth_no_comparison"
-OpDecorate %39 DescriptorSet 0
-OpDecorate %39 Binding 0
-OpDecorate %41 DescriptorSet 0
-OpDecorate %41 Binding 3
-OpDecorate %43 DescriptorSet 0
-OpDecorate %43 Binding 4
-OpDecorate %45 NonWritable
-OpDecorate %45 DescriptorSet 0
-OpDecorate %45 Binding 1
-OpDecorate %47 DescriptorSet 0
-OpDecorate %47 Binding 5
-OpDecorate %49 NonWritable
-OpDecorate %49 DescriptorSet 0
-OpDecorate %49 Binding 6
-OpDecorate %51 DescriptorSet 0
-OpDecorate %51 Binding 7
-OpDecorate %53 NonReadable
-OpDecorate %53 DescriptorSet 0
-OpDecorate %53 Binding 2
-OpDecorate %55 DescriptorSet 0
-OpDecorate %55 Binding 0
-OpDecorate %57 DescriptorSet 0
-OpDecorate %57 Binding 1
-OpDecorate %59 DescriptorSet 0
-OpDecorate %59 Binding 2
-OpDecorate %61 DescriptorSet 0
-OpDecorate %61 Binding 3
-OpDecorate %63 DescriptorSet 0
-OpDecorate %63 Binding 4
-OpDecorate %65 DescriptorSet 0
-OpDecorate %65 Binding 5
-OpDecorate %67 DescriptorSet 0
-OpDecorate %67 Binding 6
-OpDecorate %69 DescriptorSet 1
-OpDecorate %69 Binding 0
-OpDecorate %71 DescriptorSet 1
-OpDecorate %71 Binding 1
-OpDecorate %73 DescriptorSet 1
-OpDecorate %73 Binding 2
-OpDecorate %75 DescriptorSet 1
-OpDecorate %75 Binding 3
-OpDecorate %78 BuiltIn LocalInvocationId
-OpDecorate %121 BuiltIn LocalInvocationId
-OpDecorate %142 BuiltIn Position
-OpDecorate %195 BuiltIn Position
-OpDecorate %224 Location 0
-OpDecorate %251 Location 0
-OpDecorate %271 Location 0
-OpDecorate %293 Location 0
-=======
-OpEntryPoint GLCompute %80 "main" %77
-OpEntryPoint GLCompute %125 "depth_load" %123
-OpEntryPoint Vertex %146 "queries" %144
-OpEntryPoint Vertex %198 "levels_queries" %197
-OpEntryPoint Fragment %227 "texture_sample" %226
-OpEntryPoint Fragment %256 "texture_sample_comparison" %254
-OpEntryPoint Fragment %276 "gather" %275
+OpEntryPoint GLCompute %86 "main" %83
+OpEntryPoint GLCompute %128 "depth_load" %126
+OpEntryPoint Vertex %149 "queries" %147
+OpEntryPoint Vertex %201 "levels_queries" %200
+OpEntryPoint Fragment %230 "texture_sample" %229
+OpEntryPoint Fragment %258 "texture_sample_comparison" %256
+OpEntryPoint Fragment %277 "gather" %276
 OpEntryPoint Fragment %311 "depth_no_comparison" %310
-OpExecutionMode %80 LocalSize 16 1 1
-OpExecutionMode %125 LocalSize 16 1 1
-OpExecutionMode %227 OriginUpperLeft
-OpExecutionMode %256 OriginUpperLeft
-OpExecutionMode %276 OriginUpperLeft
+OpExecutionMode %86 LocalSize 16 1 1
+OpExecutionMode %128 LocalSize 16 1 1
+OpExecutionMode %230 OriginUpperLeft
+OpExecutionMode %258 OriginUpperLeft
+OpExecutionMode %277 OriginUpperLeft
 OpExecutionMode %311 OriginUpperLeft
 OpSource GLSL 450
-OpName %35 "image_mipmapped_src"
-OpName %37 "image_multisampled_src"
-OpName %39 "image_depth_multisampled_src"
-OpName %41 "image_storage_src"
-OpName %43 "image_array_src"
-OpName %45 "image_dup_src"
-OpName %47 "image_1d_src"
-OpName %49 "image_dst"
-OpName %51 "image_1d"
-OpName %53 "image_2d"
-OpName %55 "image_2d_u32"
-OpName %56 "image_2d_i32"
-OpName %58 "image_2d_array"
-OpName %60 "image_cube"
-OpName %62 "image_cube_array"
-OpName %64 "image_3d"
-OpName %66 "image_aa"
-OpName %68 "sampler_reg"
-OpName %70 "sampler_cmp"
-OpName %72 "image_2d_depth"
-OpName %74 "image_cube_depth"
-OpName %77 "local_id"
-OpName %80 "main"
-OpName %123 "local_id"
-OpName %125 "depth_load"
-OpName %146 "queries"
-OpName %198 "levels_queries"
-OpName %227 "texture_sample"
-OpName %256 "texture_sample_comparison"
-OpName %276 "gather"
+OpName %41 "image_mipmapped_src"
+OpName %43 "image_multisampled_src"
+OpName %45 "image_depth_multisampled_src"
+OpName %47 "image_storage_src"
+OpName %49 "image_array_src"
+OpName %51 "image_dup_src"
+OpName %53 "image_1d_src"
+OpName %55 "image_dst"
+OpName %57 "image_1d"
+OpName %59 "image_2d"
+OpName %61 "image_2d_u32"
+OpName %62 "image_2d_i32"
+OpName %64 "image_2d_array"
+OpName %66 "image_cube"
+OpName %68 "image_cube_array"
+OpName %70 "image_3d"
+OpName %72 "image_aa"
+OpName %74 "sampler_reg"
+OpName %76 "sampler_cmp"
+OpName %78 "image_2d_depth"
+OpName %80 "image_cube_depth"
+OpName %83 "local_id"
+OpName %86 "main"
+OpName %126 "local_id"
+OpName %128 "depth_load"
+OpName %149 "queries"
+OpName %201 "levels_queries"
+OpName %230 "texture_sample"
+OpName %258 "texture_sample_comparison"
+OpName %277 "gather"
 OpName %311 "depth_no_comparison"
-OpDecorate %35 DescriptorSet 0
-OpDecorate %35 Binding 0
-OpDecorate %37 DescriptorSet 0
-OpDecorate %37 Binding 3
-OpDecorate %39 DescriptorSet 0
-OpDecorate %39 Binding 4
-OpDecorate %41 NonWritable
 OpDecorate %41 DescriptorSet 0
-OpDecorate %41 Binding 1
+OpDecorate %41 Binding 0
 OpDecorate %43 DescriptorSet 0
-OpDecorate %43 Binding 5
-OpDecorate %45 NonWritable
+OpDecorate %43 Binding 3
 OpDecorate %45 DescriptorSet 0
-OpDecorate %45 Binding 6
+OpDecorate %45 Binding 4
+OpDecorate %47 NonWritable
 OpDecorate %47 DescriptorSet 0
-OpDecorate %47 Binding 7
-OpDecorate %49 NonReadable
+OpDecorate %47 Binding 1
 OpDecorate %49 DescriptorSet 0
-OpDecorate %49 Binding 2
+OpDecorate %49 Binding 5
+OpDecorate %51 NonWritable
 OpDecorate %51 DescriptorSet 0
-OpDecorate %51 Binding 0
+OpDecorate %51 Binding 6
 OpDecorate %53 DescriptorSet 0
-OpDecorate %53 Binding 1
+OpDecorate %53 Binding 7
+OpDecorate %55 NonReadable
 OpDecorate %55 DescriptorSet 0
 OpDecorate %55 Binding 2
-OpDecorate %56 DescriptorSet 0
-OpDecorate %56 Binding 3
-OpDecorate %58 DescriptorSet 0
-OpDecorate %58 Binding 4
-OpDecorate %60 DescriptorSet 0
-OpDecorate %60 Binding 5
+OpDecorate %57 DescriptorSet 0
+OpDecorate %57 Binding 0
+OpDecorate %59 DescriptorSet 0
+OpDecorate %59 Binding 1
+OpDecorate %61 DescriptorSet 0
+OpDecorate %61 Binding 2
 OpDecorate %62 DescriptorSet 0
-OpDecorate %62 Binding 6
+OpDecorate %62 Binding 3
 OpDecorate %64 DescriptorSet 0
-OpDecorate %64 Binding 7
+OpDecorate %64 Binding 4
 OpDecorate %66 DescriptorSet 0
-OpDecorate %66 Binding 8
-OpDecorate %68 DescriptorSet 1
-OpDecorate %68 Binding 0
-OpDecorate %70 DescriptorSet 1
-OpDecorate %70 Binding 1
-OpDecorate %72 DescriptorSet 1
-OpDecorate %72 Binding 2
+OpDecorate %66 Binding 5
+OpDecorate %68 DescriptorSet 0
+OpDecorate %68 Binding 6
+OpDecorate %70 DescriptorSet 0
+OpDecorate %70 Binding 7
+OpDecorate %72 DescriptorSet 0
+OpDecorate %72 Binding 8
 OpDecorate %74 DescriptorSet 1
-OpDecorate %74 Binding 3
-OpDecorate %77 BuiltIn LocalInvocationId
-OpDecorate %123 BuiltIn LocalInvocationId
-OpDecorate %144 BuiltIn Position
-OpDecorate %197 BuiltIn Position
-OpDecorate %226 Location 0
-OpDecorate %254 Location 0
-OpDecorate %275 Location 0
+OpDecorate %74 Binding 0
+OpDecorate %76 DescriptorSet 1
+OpDecorate %76 Binding 1
+OpDecorate %78 DescriptorSet 1
+OpDecorate %78 Binding 2
+OpDecorate %80 DescriptorSet 1
+OpDecorate %80 Binding 3
+OpDecorate %83 BuiltIn LocalInvocationId
+OpDecorate %126 BuiltIn LocalInvocationId
+OpDecorate %147 BuiltIn Position
+OpDecorate %200 BuiltIn Position
+OpDecorate %229 Location 0
+OpDecorate %256 Location 0
+OpDecorate %276 Location 0
 OpDecorate %310 Location 0
->>>>>>> 5a1f43d1
 %2 = OpTypeVoid
 %4 = OpTypeInt 32 1
 %3 = OpConstant  %4  10
@@ -224,646 +128,335 @@
 %19 = OpTypeImage %13 1D 0 0 0 1 Unknown
 %20 = OpTypeVector %13 3
 %21 = OpTypeVector %4 2
-<<<<<<< HEAD
 %22 = OpTypeVector %13 2
 %23 = OpTypeVector %13 4
 %24 = OpTypeImage %8 1D 0 0 0 1 Unknown
 %25 = OpTypeImage %8 2D 0 0 0 1 Unknown
-%26 = OpTypeImage %8 2D 0 1 0 1 Unknown
-%27 = OpTypeImage %8 Cube 0 0 0 1 Unknown
-%28 = OpTypeImage %8 Cube 0 1 0 1 Unknown
-%29 = OpTypeImage %8 3D 0 0 0 1 Unknown
-%30 = OpTypeImage %8 2D 0 0 1 1 Unknown
-%31 = OpTypeVector %8 4
-%32 = OpTypeVector %4 3
-%33 = OpTypeSampler
-%34 = OpTypeVector %8 2
-%35 = OpTypeImage %8 2D 1 0 0 1 Unknown
-%36 = OpTypeImage %8 Cube 1 0 0 1 Unknown
-%37 = OpTypeVector %8 3
-%38 = OpConstantComposite  %21  %10 %6
-%40 = OpTypePointer UniformConstant %12
-%39 = OpVariable  %40  UniformConstant
-%42 = OpTypePointer UniformConstant %14
+%26 = OpTypeImage %4 2D 0 0 0 1 Unknown
+%27 = OpTypeImage %8 2D 0 1 0 1 Unknown
+%28 = OpTypeImage %8 Cube 0 0 0 1 Unknown
+%29 = OpTypeImage %8 Cube 0 1 0 1 Unknown
+%30 = OpTypeImage %8 3D 0 0 0 1 Unknown
+%31 = OpTypeImage %8 2D 0 0 1 1 Unknown
+%32 = OpTypeVector %8 4
+%33 = OpTypeVector %4 3
+%34 = OpTypeSampler
+%35 = OpTypeVector %8 2
+%36 = OpTypeImage %8 2D 1 0 0 1 Unknown
+%37 = OpTypeImage %8 Cube 1 0 0 1 Unknown
+%38 = OpTypeVector %8 3
+%39 = OpTypeVector %4 4
+%40 = OpConstantComposite  %21  %10 %6
+%42 = OpTypePointer UniformConstant %12
 %41 = OpVariable  %42  UniformConstant
-%44 = OpTypePointer UniformConstant %15
+%44 = OpTypePointer UniformConstant %14
 %43 = OpVariable  %44  UniformConstant
-%46 = OpTypePointer UniformConstant %16
+%46 = OpTypePointer UniformConstant %15
 %45 = OpVariable  %46  UniformConstant
-%48 = OpTypePointer UniformConstant %17
+%48 = OpTypePointer UniformConstant %16
 %47 = OpVariable  %48  UniformConstant
-%50 = OpTypePointer UniformConstant %18
+%50 = OpTypePointer UniformConstant %17
 %49 = OpVariable  %50  UniformConstant
-%52 = OpTypePointer UniformConstant %19
+%52 = OpTypePointer UniformConstant %18
 %51 = OpVariable  %52  UniformConstant
-%54 = OpTypePointer UniformConstant %18
+%54 = OpTypePointer UniformConstant %19
 %53 = OpVariable  %54  UniformConstant
-%56 = OpTypePointer UniformConstant %24
+%56 = OpTypePointer UniformConstant %18
 %55 = OpVariable  %56  UniformConstant
-%58 = OpTypePointer UniformConstant %25
+%58 = OpTypePointer UniformConstant %24
 %57 = OpVariable  %58  UniformConstant
-%60 = OpTypePointer UniformConstant %26
+%60 = OpTypePointer UniformConstant %25
 %59 = OpVariable  %60  UniformConstant
-%62 = OpTypePointer UniformConstant %27
-%61 = OpVariable  %62  UniformConstant
-%64 = OpTypePointer UniformConstant %28
-%63 = OpVariable  %64  UniformConstant
-%66 = OpTypePointer UniformConstant %29
-%65 = OpVariable  %66  UniformConstant
-%68 = OpTypePointer UniformConstant %30
-%67 = OpVariable  %68  UniformConstant
-%70 = OpTypePointer UniformConstant %33
-%69 = OpVariable  %70  UniformConstant
-%72 = OpTypePointer UniformConstant %33
-%71 = OpVariable  %72  UniformConstant
-%74 = OpTypePointer UniformConstant %35
-%73 = OpVariable  %74  UniformConstant
-%76 = OpTypePointer UniformConstant %36
-%75 = OpVariable  %76  UniformConstant
-%79 = OpTypePointer Input %20
-%78 = OpVariable  %79  Input
-%82 = OpTypeFunction %2
-%121 = OpVariable  %79  Input
-%143 = OpTypePointer Output %31
-%142 = OpVariable  %143  Output
-%153 = OpConstant  %13  0
-%195 = OpVariable  %143  Output
-%224 = OpVariable  %143  Output
-%232 = OpTypeSampledImage %24
-%235 = OpTypeSampledImage %25
-%252 = OpTypePointer Output %8
-%251 = OpVariable  %252  Output
-%259 = OpTypeSampledImage %35
-%264 = OpConstant  %8  0.0
-%266 = OpTypeSampledImage %36
-%271 = OpVariable  %143  Output
-%281 = OpConstant  %13  1
-%284 = OpConstant  %13  3
-%293 = OpVariable  %143  Output
-%81 = OpFunction  %2  None %82
-%77 = OpLabel
-%80 = OpLoad  %20  %78
-%83 = OpLoad  %12  %39
-%84 = OpLoad  %14  %41
-%85 = OpLoad  %16  %45
-%86 = OpLoad  %17  %47
-%87 = OpLoad  %19  %51
-%88 = OpLoad  %18  %53
-OpBranch %89
-%89 = OpLabel
-%90 = OpImageQuerySize  %21  %85
-%91 = OpVectorShuffle  %22  %80 %80 0 1
-%92 = OpBitcast  %21  %91
-%93 = OpIMul  %21  %90 %92
-%94 = OpCompositeConstruct  %21  %3 %5
-%95 = OpSRem  %21  %93 %94
-%96 = OpCompositeExtract  %13  %80 2
-%97 = OpBitcast  %4  %96
-%98 = OpImageFetch  %23  %83 %95 Lod %97
-%99 = OpCompositeExtract  %13  %80 2
-%100 = OpBitcast  %4  %99
-%101 = OpImageFetch  %23  %84 %95 Sample %100
-%102 = OpImageRead  %23  %85 %95
-%103 = OpCompositeExtract  %13  %80 2
-%104 = OpBitcast  %4  %103
-%105 = OpCompositeExtract  %13  %80 2
-%106 = OpBitcast  %4  %105
-%107 = OpIAdd  %4  %106 %6
-%108 = OpCompositeConstruct  %32  %95 %104
-%109 = OpImageFetch  %23  %86 %108 Lod %107
-%110 = OpCompositeExtract  %13  %80 0
+%61 = OpVariable  %42  UniformConstant
+%63 = OpTypePointer UniformConstant %26
+%62 = OpVariable  %63  UniformConstant
+%65 = OpTypePointer UniformConstant %27
+%64 = OpVariable  %65  UniformConstant
+%67 = OpTypePointer UniformConstant %28
+%66 = OpVariable  %67  UniformConstant
+%69 = OpTypePointer UniformConstant %29
+%68 = OpVariable  %69  UniformConstant
+%71 = OpTypePointer UniformConstant %30
+%70 = OpVariable  %71  UniformConstant
+%73 = OpTypePointer UniformConstant %31
+%72 = OpVariable  %73  UniformConstant
+%75 = OpTypePointer UniformConstant %34
+%74 = OpVariable  %75  UniformConstant
+%77 = OpTypePointer UniformConstant %34
+%76 = OpVariable  %77  UniformConstant
+%79 = OpTypePointer UniformConstant %36
+%78 = OpVariable  %79  UniformConstant
+%81 = OpTypePointer UniformConstant %37
+%80 = OpVariable  %81  UniformConstant
+%84 = OpTypePointer Input %20
+%83 = OpVariable  %84  Input
+%87 = OpTypeFunction %2
+%126 = OpVariable  %84  Input
+%148 = OpTypePointer Output %32
+%147 = OpVariable  %148  Output
+%158 = OpConstant  %13  0
+%200 = OpVariable  %148  Output
+%229 = OpVariable  %148  Output
+%237 = OpTypeSampledImage %24
+%240 = OpTypeSampledImage %25
+%257 = OpTypePointer Output %8
+%256 = OpVariable  %257  Output
+%264 = OpTypeSampledImage %36
+%269 = OpConstant  %8  0.0
+%271 = OpTypeSampledImage %37
+%276 = OpVariable  %148  Output
+%288 = OpConstant  %13  1
+%291 = OpConstant  %13  3
+%296 = OpTypeSampledImage %12
+%299 = OpTypeSampledImage %26
+%310 = OpVariable  %148  Output
+%86 = OpFunction  %2  None %87
+%82 = OpLabel
+%85 = OpLoad  %20  %83
+%88 = OpLoad  %12  %41
+%89 = OpLoad  %14  %43
+%90 = OpLoad  %16  %47
+%91 = OpLoad  %17  %49
+%92 = OpLoad  %19  %53
+%93 = OpLoad  %18  %55
+OpBranch %94
+%94 = OpLabel
+%95 = OpImageQuerySize  %21  %90
+%96 = OpVectorShuffle  %22  %85 %85 0 1
+%97 = OpBitcast  %21  %96
+%98 = OpIMul  %21  %95 %97
+%99 = OpCompositeConstruct  %21  %3 %5
+%100 = OpSRem  %21  %98 %99
+%101 = OpCompositeExtract  %13  %85 2
+%102 = OpBitcast  %4  %101
+%103 = OpImageFetch  %23  %88 %100 Lod %102
+%104 = OpCompositeExtract  %13  %85 2
+%105 = OpBitcast  %4  %104
+%106 = OpImageFetch  %23  %89 %100 Sample %105
+%107 = OpImageRead  %23  %90 %100
+%108 = OpCompositeExtract  %13  %85 2
+%109 = OpBitcast  %4  %108
+%110 = OpCompositeExtract  %13  %85 2
 %111 = OpBitcast  %4  %110
-%112 = OpCompositeExtract  %13  %80 2
-%113 = OpBitcast  %4  %112
-%114 = OpImageFetch  %23  %87 %111 Lod %113
-%115 = OpCompositeExtract  %4  %95 0
-%116 = OpIAdd  %23  %98 %101
-%117 = OpIAdd  %23  %116 %102
-%118 = OpIAdd  %23  %117 %109
-%119 = OpIAdd  %23  %118 %114
-OpImageWrite %88 %115 %119
-OpReturn
-OpFunctionEnd
-%123 = OpFunction  %2  None %82
-%120 = OpLabel
-%122 = OpLoad  %20  %121
-%124 = OpLoad  %15  %43
-%125 = OpLoad  %16  %45
-%126 = OpLoad  %18  %53
-OpBranch %127
-%127 = OpLabel
-%128 = OpImageQuerySize  %21  %125
-%129 = OpVectorShuffle  %22  %122 %122 0 1
-%130 = OpBitcast  %21  %129
-%131 = OpIMul  %21  %128 %130
-%132 = OpCompositeConstruct  %21  %3 %5
-%133 = OpSRem  %21  %131 %132
-%134 = OpCompositeExtract  %13  %122 2
-%135 = OpBitcast  %4  %134
-%136 = OpImageFetch  %31  %124 %133 Sample %135
-%137 = OpCompositeExtract  %8  %136 0
-%138 = OpCompositeExtract  %4  %133 0
-%139 = OpConvertFToU  %13  %137
-%140 = OpCompositeConstruct  %23  %139 %139 %139 %139
-OpImageWrite %126 %138 %140
-OpReturn
-OpFunctionEnd
-%144 = OpFunction  %2  None %82
-%141 = OpLabel
-%145 = OpLoad  %24  %55
-%146 = OpLoad  %25  %57
-%147 = OpLoad  %26  %59
-%148 = OpLoad  %27  %61
-%149 = OpLoad  %28  %63
-%150 = OpLoad  %29  %65
-%151 = OpLoad  %30  %67
-OpBranch %152
-%152 = OpLabel
-%154 = OpImageQuerySizeLod  %4  %145 %153
-%156 = OpImageQuerySizeLod  %4  %145 %154
-%157 = OpImageQuerySizeLod  %21  %146 %153
-%158 = OpImageQuerySizeLod  %21  %146 %6
-%159 = OpImageQuerySizeLod  %32  %147 %153
-%160 = OpVectorShuffle  %21  %159 %159 0 1
-%161 = OpImageQuerySizeLod  %32  %147 %6
-%162 = OpVectorShuffle  %21  %161 %161 0 1
-%163 = OpImageQuerySizeLod  %21  %148 %153
-%164 = OpImageQuerySizeLod  %21  %148 %6
-%165 = OpImageQuerySizeLod  %32  %149 %153
-%166 = OpVectorShuffle  %21  %165 %165 0 0
-%167 = OpImageQuerySizeLod  %32  %149 %6
-%168 = OpVectorShuffle  %21  %167 %167 0 0
-%169 = OpImageQuerySizeLod  %32  %150 %153
-%170 = OpImageQuerySizeLod  %32  %150 %6
-%171 = OpImageQuerySize  %21  %151
-%172 = OpCompositeExtract  %4  %157 1
-%173 = OpIAdd  %4  %154 %172
-%174 = OpCompositeExtract  %4  %158 1
-%175 = OpIAdd  %4  %173 %174
-=======
-%22 = OpTypeImage %8 1D 0 0 0 1 Unknown
-%23 = OpTypeImage %8 2D 0 0 0 1 Unknown
-%24 = OpTypeImage %4 2D 0 0 0 1 Unknown
-%25 = OpTypeImage %8 2D 0 1 0 1 Unknown
-%26 = OpTypeImage %8 Cube 0 0 0 1 Unknown
-%27 = OpTypeImage %8 Cube 0 1 0 1 Unknown
-%28 = OpTypeImage %8 3D 0 0 0 1 Unknown
-%29 = OpTypeImage %8 2D 0 0 1 1 Unknown
-%30 = OpTypeVector %8 4
-%31 = OpTypeSampler
-%32 = OpTypeImage %8 2D 1 0 0 1 Unknown
-%33 = OpTypeImage %8 Cube 1 0 0 1 Unknown
-%34 = OpConstantComposite  %21  %10 %6
-%36 = OpTypePointer UniformConstant %12
-%35 = OpVariable  %36  UniformConstant
-%38 = OpTypePointer UniformConstant %14
-%37 = OpVariable  %38  UniformConstant
-%40 = OpTypePointer UniformConstant %15
-%39 = OpVariable  %40  UniformConstant
-%42 = OpTypePointer UniformConstant %16
-%41 = OpVariable  %42  UniformConstant
-%44 = OpTypePointer UniformConstant %17
-%43 = OpVariable  %44  UniformConstant
-%46 = OpTypePointer UniformConstant %18
-%45 = OpVariable  %46  UniformConstant
-%48 = OpTypePointer UniformConstant %19
-%47 = OpVariable  %48  UniformConstant
-%50 = OpTypePointer UniformConstant %18
-%49 = OpVariable  %50  UniformConstant
-%52 = OpTypePointer UniformConstant %22
-%51 = OpVariable  %52  UniformConstant
-%54 = OpTypePointer UniformConstant %23
-%53 = OpVariable  %54  UniformConstant
-%55 = OpVariable  %36  UniformConstant
-%57 = OpTypePointer UniformConstant %24
-%56 = OpVariable  %57  UniformConstant
-%59 = OpTypePointer UniformConstant %25
-%58 = OpVariable  %59  UniformConstant
-%61 = OpTypePointer UniformConstant %26
-%60 = OpVariable  %61  UniformConstant
-%63 = OpTypePointer UniformConstant %27
-%62 = OpVariable  %63  UniformConstant
-%65 = OpTypePointer UniformConstant %28
-%64 = OpVariable  %65  UniformConstant
-%67 = OpTypePointer UniformConstant %29
-%66 = OpVariable  %67  UniformConstant
-%69 = OpTypePointer UniformConstant %31
-%68 = OpVariable  %69  UniformConstant
-%71 = OpTypePointer UniformConstant %31
-%70 = OpVariable  %71  UniformConstant
-%73 = OpTypePointer UniformConstant %32
-%72 = OpVariable  %73  UniformConstant
-%75 = OpTypePointer UniformConstant %33
-%74 = OpVariable  %75  UniformConstant
-%78 = OpTypePointer Input %20
-%77 = OpVariable  %78  Input
-%81 = OpTypeFunction %2
-%90 = OpTypeVector %13 2
-%98 = OpTypeVector %13 4
-%109 = OpTypeVector %4 3
-%123 = OpVariable  %78  Input
-%145 = OpTypePointer Output %30
-%144 = OpVariable  %145  Output
-%155 = OpConstant  %13  0
-%197 = OpVariable  %145  Output
-%226 = OpVariable  %145  Output
-%232 = OpTypeVector %8 2
-%235 = OpTypeSampledImage %22
-%238 = OpTypeSampledImage %23
-%255 = OpTypePointer Output %8
-%254 = OpVariable  %255  Output
-%262 = OpTypeSampledImage %32
-%267 = OpConstant  %8  0.0
-%268 = OpTypeVector %8 3
-%270 = OpTypeSampledImage %33
-%275 = OpVariable  %145  Output
-%287 = OpConstant  %13  1
-%290 = OpConstant  %13  3
-%295 = OpTypeSampledImage %12
-%298 = OpTypeVector %4 4
-%299 = OpTypeSampledImage %24
-%310 = OpVariable  %145  Output
-%80 = OpFunction  %2  None %81
-%76 = OpLabel
-%79 = OpLoad  %20  %77
-%82 = OpLoad  %12  %35
-%83 = OpLoad  %14  %37
-%84 = OpLoad  %16  %41
-%85 = OpLoad  %17  %43
-%86 = OpLoad  %19  %47
-%87 = OpLoad  %18  %49
-OpBranch %88
-%88 = OpLabel
-%89 = OpImageQuerySize  %21  %84
-%91 = OpVectorShuffle  %90  %79 %79 0 1
-%92 = OpBitcast  %21  %91
-%93 = OpIMul  %21  %89 %92
-%94 = OpCompositeConstruct  %21  %3 %5
-%95 = OpSRem  %21  %93 %94
-%96 = OpCompositeExtract  %13  %79 2
-%97 = OpBitcast  %4  %96
-%99 = OpImageFetch  %98  %82 %95 Lod %97
-%100 = OpCompositeExtract  %13  %79 2
-%101 = OpBitcast  %4  %100
-%102 = OpImageFetch  %98  %83 %95 Sample %101
-%103 = OpImageRead  %98  %84 %95
-%104 = OpCompositeExtract  %13  %79 2
-%105 = OpBitcast  %4  %104
-%106 = OpCompositeExtract  %13  %79 2
-%107 = OpBitcast  %4  %106
-%108 = OpIAdd  %4  %107 %6
-%110 = OpCompositeConstruct  %109  %95 %105
-%111 = OpImageFetch  %98  %85 %110 Lod %108
-%112 = OpCompositeExtract  %13  %79 0
-%113 = OpBitcast  %4  %112
-%114 = OpCompositeExtract  %13  %79 2
-%115 = OpBitcast  %4  %114
-%116 = OpImageFetch  %98  %86 %113 Lod %115
-%117 = OpCompositeExtract  %4  %95 0
-%118 = OpIAdd  %98  %99 %102
-%119 = OpIAdd  %98  %118 %103
-%120 = OpIAdd  %98  %119 %111
-%121 = OpIAdd  %98  %120 %116
-OpImageWrite %87 %117 %121
-OpReturn
-OpFunctionEnd
-%125 = OpFunction  %2  None %81
-%122 = OpLabel
-%124 = OpLoad  %20  %123
-%126 = OpLoad  %15  %39
-%127 = OpLoad  %16  %41
-%128 = OpLoad  %18  %49
-OpBranch %129
-%129 = OpLabel
-%130 = OpImageQuerySize  %21  %127
-%131 = OpVectorShuffle  %90  %124 %124 0 1
-%132 = OpBitcast  %21  %131
-%133 = OpIMul  %21  %130 %132
-%134 = OpCompositeConstruct  %21  %3 %5
-%135 = OpSRem  %21  %133 %134
-%136 = OpCompositeExtract  %13  %124 2
-%137 = OpBitcast  %4  %136
-%138 = OpImageFetch  %30  %126 %135 Sample %137
-%139 = OpCompositeExtract  %8  %138 0
-%140 = OpCompositeExtract  %4  %135 0
-%141 = OpConvertFToU  %13  %139
-%142 = OpCompositeConstruct  %98  %141 %141 %141 %141
-OpImageWrite %128 %140 %142
-OpReturn
-OpFunctionEnd
-%146 = OpFunction  %2  None %81
-%143 = OpLabel
-%147 = OpLoad  %22  %51
-%148 = OpLoad  %23  %53
-%149 = OpLoad  %25  %58
-%150 = OpLoad  %26  %60
-%151 = OpLoad  %27  %62
-%152 = OpLoad  %28  %64
-%153 = OpLoad  %29  %66
-OpBranch %154
-%154 = OpLabel
-%156 = OpImageQuerySizeLod  %4  %147 %155
-%158 = OpImageQuerySizeLod  %4  %147 %156
-%159 = OpImageQuerySizeLod  %21  %148 %155
-%160 = OpImageQuerySizeLod  %21  %148 %6
-%161 = OpImageQuerySizeLod  %109  %149 %155
-%162 = OpVectorShuffle  %21  %161 %161 0 1
-%163 = OpImageQuerySizeLod  %109  %149 %6
-%164 = OpVectorShuffle  %21  %163 %163 0 1
-%165 = OpImageQuerySizeLod  %21  %150 %155
-%166 = OpImageQuerySizeLod  %21  %150 %6
-%167 = OpImageQuerySizeLod  %109  %151 %155
-%168 = OpVectorShuffle  %21  %167 %167 0 0
-%169 = OpImageQuerySizeLod  %109  %151 %6
-%170 = OpVectorShuffle  %21  %169 %169 0 0
-%171 = OpImageQuerySizeLod  %109  %152 %155
-%172 = OpImageQuerySizeLod  %109  %152 %6
-%173 = OpImageQuerySize  %21  %153
-%174 = OpCompositeExtract  %4  %159 1
-%175 = OpIAdd  %4  %156 %174
->>>>>>> 5a1f43d1
-%176 = OpCompositeExtract  %4  %160 1
-%177 = OpIAdd  %4  %175 %176
-%178 = OpCompositeExtract  %4  %162 1
-%179 = OpIAdd  %4  %177 %178
-<<<<<<< HEAD
-%180 = OpCompositeExtract  %4  %163 1
-=======
-%180 = OpCompositeExtract  %4  %164 1
->>>>>>> 5a1f43d1
-%181 = OpIAdd  %4  %179 %180
-%182 = OpCompositeExtract  %4  %165 1
-%183 = OpIAdd  %4  %181 %182
-%184 = OpCompositeExtract  %4  %166 1
-%185 = OpIAdd  %4  %183 %184
-%186 = OpCompositeExtract  %4  %168 1
-%187 = OpIAdd  %4  %185 %186
-<<<<<<< HEAD
-%188 = OpCompositeExtract  %4  %169 2
-%189 = OpIAdd  %4  %187 %188
-%190 = OpCompositeExtract  %4  %170 2
-%191 = OpIAdd  %4  %189 %190
-%192 = OpConvertSToF  %8  %191
-%193 = OpCompositeConstruct  %31  %192 %192 %192 %192
-OpStore %142 %193
-OpReturn
-OpFunctionEnd
-%196 = OpFunction  %2  None %82
-%194 = OpLabel
-%197 = OpLoad  %25  %57
-%198 = OpLoad  %26  %59
-%199 = OpLoad  %27  %61
-%200 = OpLoad  %28  %63
-%201 = OpLoad  %29  %65
-%202 = OpLoad  %30  %67
-OpBranch %203
-%203 = OpLabel
-%204 = OpImageQueryLevels  %4  %197
-%205 = OpImageQueryLevels  %4  %198
-%206 = OpImageQuerySizeLod  %32  %198 %153
-%207 = OpCompositeExtract  %4  %206 2
-%208 = OpImageQueryLevels  %4  %199
-%209 = OpImageQueryLevels  %4  %200
-%210 = OpImageQuerySizeLod  %32  %200 %153
-%211 = OpCompositeExtract  %4  %210 2
-%212 = OpImageQueryLevels  %4  %201
-%213 = OpImageQuerySamples  %4  %202
-%214 = OpIAdd  %4  %207 %211
-%215 = OpIAdd  %4  %214 %213
-%216 = OpIAdd  %4  %215 %204
-%217 = OpIAdd  %4  %216 %205
-%218 = OpIAdd  %4  %217 %212
-%219 = OpIAdd  %4  %218 %208
-%220 = OpIAdd  %4  %219 %209
-%221 = OpConvertSToF  %8  %220
-%222 = OpCompositeConstruct  %31  %221 %221 %221 %221
-OpStore %195 %222
-OpReturn
-OpFunctionEnd
-%225 = OpFunction  %2  None %82
-%223 = OpLabel
-%226 = OpLoad  %24  %55
-%227 = OpLoad  %25  %57
-%228 = OpLoad  %33  %69
-OpBranch %229
-%229 = OpLabel
-%230 = OpCompositeConstruct  %34  %7 %7
-%231 = OpCompositeExtract  %8  %230 0
-%233 = OpSampledImage  %232  %226 %228
-%234 = OpImageSampleImplicitLod  %31  %233 %231
-%236 = OpSampledImage  %235  %227 %228
-%237 = OpImageSampleImplicitLod  %31  %236 %230
-%238 = OpSampledImage  %235  %227 %228
-%239 = OpImageSampleImplicitLod  %31  %238 %230 ConstOffset %38
-%240 = OpSampledImage  %235  %227 %228
-%241 = OpImageSampleExplicitLod  %31  %240 %230 Lod %9
-%242 = OpSampledImage  %235  %227 %228
-%243 = OpImageSampleExplicitLod  %31  %242 %230 Lod|ConstOffset %9 %38
-%244 = OpSampledImage  %235  %227 %228
-%245 = OpImageSampleImplicitLod  %31  %244 %230 Bias|ConstOffset %11 %38
-%246 = OpFAdd  %31  %234 %237
-%247 = OpFAdd  %31  %246 %239
-%248 = OpFAdd  %31  %247 %241
-%249 = OpFAdd  %31  %248 %243
-OpStore %224 %249
-OpReturn
-OpFunctionEnd
-%253 = OpFunction  %2  None %82
-%250 = OpLabel
-%254 = OpLoad  %33  %71
-%255 = OpLoad  %35  %73
-%256 = OpLoad  %36  %75
-OpBranch %257
-%257 = OpLabel
-%258 = OpCompositeConstruct  %34  %7 %7
-%260 = OpSampledImage  %259  %255 %254
-%261 = OpImageSampleDrefImplicitLod  %8  %260 %258 %7
-%262 = OpSampledImage  %259  %255 %254
-%263 = OpImageSampleDrefExplicitLod  %8  %262 %258 %7 Lod %264
-%265 = OpCompositeConstruct  %37  %7 %7 %7
-%267 = OpSampledImage  %266  %256 %254
-%268 = OpImageSampleDrefExplicitLod  %8  %267 %265 %7 Lod %264
-%269 = OpFAdd  %8  %261 %263
-OpStore %251 %269
-OpReturn
-OpFunctionEnd
-%272 = OpFunction  %2  None %82
-%270 = OpLabel
-%273 = OpLoad  %25  %57
-%274 = OpLoad  %33  %69
-%275 = OpLoad  %33  %71
-%276 = OpLoad  %35  %73
-OpBranch %277
-%277 = OpLabel
-%278 = OpCompositeConstruct  %34  %7 %7
-%279 = OpSampledImage  %235  %273 %274
-%280 = OpImageGather  %31  %279 %278 %281
-%282 = OpSampledImage  %235  %273 %274
-%283 = OpImageGather  %31  %282 %278 %284 ConstOffset %38
-%285 = OpSampledImage  %259  %276 %275
-%286 = OpImageDrefGather  %31  %285 %278 %7
-%287 = OpSampledImage  %259  %276 %275
-%288 = OpImageDrefGather  %31  %287 %278 %7 ConstOffset %38
-%289 = OpFAdd  %31  %280 %283
-%290 = OpFAdd  %31  %289 %286
-%291 = OpFAdd  %31  %290 %288
-OpStore %271 %291
-OpReturn
-OpFunctionEnd
-%294 = OpFunction  %2  None %82
-%292 = OpLabel
-%295 = OpLoad  %33  %69
-%296 = OpLoad  %35  %73
-OpBranch %297
-%297 = OpLabel
-%298 = OpCompositeConstruct  %34  %7 %7
-%299 = OpSampledImage  %259  %296 %295
-%300 = OpImageSampleImplicitLod  %31  %299 %298
-%301 = OpCompositeExtract  %8  %300 0
-%302 = OpSampledImage  %259  %296 %295
-%303 = OpImageGather  %31  %302 %298 %153
-%304 = OpCompositeConstruct  %31  %301 %301 %301 %301
-%305 = OpFAdd  %31  %304 %303
-OpStore %293 %305
-=======
-%188 = OpCompositeExtract  %4  %170 1
-%189 = OpIAdd  %4  %187 %188
-%190 = OpCompositeExtract  %4  %171 2
-%191 = OpIAdd  %4  %189 %190
-%192 = OpCompositeExtract  %4  %172 2
-%193 = OpIAdd  %4  %191 %192
-%194 = OpConvertSToF  %8  %193
-%195 = OpCompositeConstruct  %30  %194 %194 %194 %194
-OpStore %144 %195
-OpReturn
-OpFunctionEnd
-%198 = OpFunction  %2  None %81
-%196 = OpLabel
-%199 = OpLoad  %23  %53
-%200 = OpLoad  %25  %58
-%201 = OpLoad  %26  %60
-%202 = OpLoad  %27  %62
-%203 = OpLoad  %28  %64
-%204 = OpLoad  %29  %66
-OpBranch %205
-%205 = OpLabel
-%206 = OpImageQueryLevels  %4  %199
-%207 = OpImageQueryLevels  %4  %200
-%208 = OpImageQuerySizeLod  %109  %200 %155
-%209 = OpCompositeExtract  %4  %208 2
-%210 = OpImageQueryLevels  %4  %201
-%211 = OpImageQueryLevels  %4  %202
-%212 = OpImageQuerySizeLod  %109  %202 %155
-%213 = OpCompositeExtract  %4  %212 2
-%214 = OpImageQueryLevels  %4  %203
-%215 = OpImageQuerySamples  %4  %204
-%216 = OpIAdd  %4  %209 %213
-%217 = OpIAdd  %4  %216 %215
-%218 = OpIAdd  %4  %217 %206
-%219 = OpIAdd  %4  %218 %207
-%220 = OpIAdd  %4  %219 %214
-%221 = OpIAdd  %4  %220 %210
-%222 = OpIAdd  %4  %221 %211
-%223 = OpConvertSToF  %8  %222
-%224 = OpCompositeConstruct  %30  %223 %223 %223 %223
-OpStore %197 %224
-OpReturn
-OpFunctionEnd
-%227 = OpFunction  %2  None %81
-%225 = OpLabel
-%228 = OpLoad  %22  %51
-%229 = OpLoad  %23  %53
-%230 = OpLoad  %31  %68
-OpBranch %231
-%231 = OpLabel
-%233 = OpCompositeConstruct  %232  %7 %7
-%234 = OpCompositeExtract  %8  %233 0
-%236 = OpSampledImage  %235  %228 %230
-%237 = OpImageSampleImplicitLod  %30  %236 %234
-%239 = OpSampledImage  %238  %229 %230
-%240 = OpImageSampleImplicitLod  %30  %239 %233
-%241 = OpSampledImage  %238  %229 %230
-%242 = OpImageSampleImplicitLod  %30  %241 %233 ConstOffset %34
-%243 = OpSampledImage  %238  %229 %230
-%244 = OpImageSampleExplicitLod  %30  %243 %233 Lod %9
-%245 = OpSampledImage  %238  %229 %230
-%246 = OpImageSampleExplicitLod  %30  %245 %233 Lod|ConstOffset %9 %34
-%247 = OpSampledImage  %238  %229 %230
-%248 = OpImageSampleImplicitLod  %30  %247 %233 Bias|ConstOffset %11 %34
-%249 = OpFAdd  %30  %237 %240
-%250 = OpFAdd  %30  %249 %242
-%251 = OpFAdd  %30  %250 %244
-%252 = OpFAdd  %30  %251 %246
-OpStore %226 %252
-OpReturn
-OpFunctionEnd
-%256 = OpFunction  %2  None %81
-%253 = OpLabel
-%257 = OpLoad  %31  %70
-%258 = OpLoad  %32  %72
-%259 = OpLoad  %33  %74
-OpBranch %260
-%260 = OpLabel
-%261 = OpCompositeConstruct  %232  %7 %7
-%263 = OpSampledImage  %262  %258 %257
-%264 = OpImageSampleDrefImplicitLod  %8  %263 %261 %7
-%265 = OpSampledImage  %262  %258 %257
-%266 = OpImageSampleDrefExplicitLod  %8  %265 %261 %7 Lod %267
-%269 = OpCompositeConstruct  %268  %7 %7 %7
-%271 = OpSampledImage  %270  %259 %257
-%272 = OpImageSampleDrefExplicitLod  %8  %271 %269 %7 Lod %267
-%273 = OpFAdd  %8  %264 %266
-OpStore %254 %273
-OpReturn
-OpFunctionEnd
-%276 = OpFunction  %2  None %81
-%274 = OpLabel
-%277 = OpLoad  %23  %53
-%278 = OpLoad  %12  %55
-%279 = OpLoad  %24  %56
-%280 = OpLoad  %31  %68
-%281 = OpLoad  %31  %70
-%282 = OpLoad  %32  %72
-OpBranch %283
-%283 = OpLabel
-%284 = OpCompositeConstruct  %232  %7 %7
-%285 = OpSampledImage  %238  %277 %280
-%286 = OpImageGather  %30  %285 %284 %287
-%288 = OpSampledImage  %238  %277 %280
-%289 = OpImageGather  %30  %288 %284 %290 ConstOffset %34
-%291 = OpSampledImage  %262  %282 %281
-%292 = OpImageDrefGather  %30  %291 %284 %7
-%293 = OpSampledImage  %262  %282 %281
-%294 = OpImageDrefGather  %30  %293 %284 %7 ConstOffset %34
-%296 = OpSampledImage  %295  %278 %280
-%297 = OpImageGather  %98  %296 %284 %155
-%300 = OpSampledImage  %299  %279 %280
-%301 = OpImageGather  %298  %300 %284 %155
-%302 = OpConvertUToF  %30  %297
-%303 = OpConvertSToF  %30  %301
-%304 = OpFAdd  %30  %302 %303
-%305 = OpFAdd  %30  %286 %289
-%306 = OpFAdd  %30  %305 %292
-%307 = OpFAdd  %30  %306 %294
-%308 = OpFAdd  %30  %307 %304
-OpStore %275 %308
-OpReturn
-OpFunctionEnd
-%311 = OpFunction  %2  None %81
+%112 = OpIAdd  %4  %111 %6
+%113 = OpCompositeConstruct  %33  %100 %109
+%114 = OpImageFetch  %23  %91 %113 Lod %112
+%115 = OpCompositeExtract  %13  %85 0
+%116 = OpBitcast  %4  %115
+%117 = OpCompositeExtract  %13  %85 2
+%118 = OpBitcast  %4  %117
+%119 = OpImageFetch  %23  %92 %116 Lod %118
+%120 = OpCompositeExtract  %4  %100 0
+%121 = OpIAdd  %23  %103 %106
+%122 = OpIAdd  %23  %121 %107
+%123 = OpIAdd  %23  %122 %114
+%124 = OpIAdd  %23  %123 %119
+OpImageWrite %93 %120 %124
+OpReturn
+OpFunctionEnd
+%128 = OpFunction  %2  None %87
+%125 = OpLabel
+%127 = OpLoad  %20  %126
+%129 = OpLoad  %15  %45
+%130 = OpLoad  %16  %47
+%131 = OpLoad  %18  %55
+OpBranch %132
+%132 = OpLabel
+%133 = OpImageQuerySize  %21  %130
+%134 = OpVectorShuffle  %22  %127 %127 0 1
+%135 = OpBitcast  %21  %134
+%136 = OpIMul  %21  %133 %135
+%137 = OpCompositeConstruct  %21  %3 %5
+%138 = OpSRem  %21  %136 %137
+%139 = OpCompositeExtract  %13  %127 2
+%140 = OpBitcast  %4  %139
+%141 = OpImageFetch  %32  %129 %138 Sample %140
+%142 = OpCompositeExtract  %8  %141 0
+%143 = OpCompositeExtract  %4  %138 0
+%144 = OpConvertFToU  %13  %142
+%145 = OpCompositeConstruct  %23  %144 %144 %144 %144
+OpImageWrite %131 %143 %145
+OpReturn
+OpFunctionEnd
+%149 = OpFunction  %2  None %87
+%146 = OpLabel
+%150 = OpLoad  %24  %57
+%151 = OpLoad  %25  %59
+%152 = OpLoad  %27  %64
+%153 = OpLoad  %28  %66
+%154 = OpLoad  %29  %68
+%155 = OpLoad  %30  %70
+%156 = OpLoad  %31  %72
+OpBranch %157
+%157 = OpLabel
+%159 = OpImageQuerySizeLod  %4  %150 %158
+%161 = OpImageQuerySizeLod  %4  %150 %159
+%162 = OpImageQuerySizeLod  %21  %151 %158
+%163 = OpImageQuerySizeLod  %21  %151 %6
+%164 = OpImageQuerySizeLod  %33  %152 %158
+%165 = OpVectorShuffle  %21  %164 %164 0 1
+%166 = OpImageQuerySizeLod  %33  %152 %6
+%167 = OpVectorShuffle  %21  %166 %166 0 1
+%168 = OpImageQuerySizeLod  %21  %153 %158
+%169 = OpImageQuerySizeLod  %21  %153 %6
+%170 = OpImageQuerySizeLod  %33  %154 %158
+%171 = OpVectorShuffle  %21  %170 %170 0 0
+%172 = OpImageQuerySizeLod  %33  %154 %6
+%173 = OpVectorShuffle  %21  %172 %172 0 0
+%174 = OpImageQuerySizeLod  %33  %155 %158
+%175 = OpImageQuerySizeLod  %33  %155 %6
+%176 = OpImageQuerySize  %21  %156
+%177 = OpCompositeExtract  %4  %162 1
+%178 = OpIAdd  %4  %159 %177
+%179 = OpCompositeExtract  %4  %163 1
+%180 = OpIAdd  %4  %178 %179
+%181 = OpCompositeExtract  %4  %165 1
+%182 = OpIAdd  %4  %180 %181
+%183 = OpCompositeExtract  %4  %167 1
+%184 = OpIAdd  %4  %182 %183
+%185 = OpCompositeExtract  %4  %168 1
+%186 = OpIAdd  %4  %184 %185
+%187 = OpCompositeExtract  %4  %169 1
+%188 = OpIAdd  %4  %186 %187
+%189 = OpCompositeExtract  %4  %171 1
+%190 = OpIAdd  %4  %188 %189
+%191 = OpCompositeExtract  %4  %173 1
+%192 = OpIAdd  %4  %190 %191
+%193 = OpCompositeExtract  %4  %174 2
+%194 = OpIAdd  %4  %192 %193
+%195 = OpCompositeExtract  %4  %175 2
+%196 = OpIAdd  %4  %194 %195
+%197 = OpConvertSToF  %8  %196
+%198 = OpCompositeConstruct  %32  %197 %197 %197 %197
+OpStore %147 %198
+OpReturn
+OpFunctionEnd
+%201 = OpFunction  %2  None %87
+%199 = OpLabel
+%202 = OpLoad  %25  %59
+%203 = OpLoad  %27  %64
+%204 = OpLoad  %28  %66
+%205 = OpLoad  %29  %68
+%206 = OpLoad  %30  %70
+%207 = OpLoad  %31  %72
+OpBranch %208
+%208 = OpLabel
+%209 = OpImageQueryLevels  %4  %202
+%210 = OpImageQueryLevels  %4  %203
+%211 = OpImageQuerySizeLod  %33  %203 %158
+%212 = OpCompositeExtract  %4  %211 2
+%213 = OpImageQueryLevels  %4  %204
+%214 = OpImageQueryLevels  %4  %205
+%215 = OpImageQuerySizeLod  %33  %205 %158
+%216 = OpCompositeExtract  %4  %215 2
+%217 = OpImageQueryLevels  %4  %206
+%218 = OpImageQuerySamples  %4  %207
+%219 = OpIAdd  %4  %212 %216
+%220 = OpIAdd  %4  %219 %218
+%221 = OpIAdd  %4  %220 %209
+%222 = OpIAdd  %4  %221 %210
+%223 = OpIAdd  %4  %222 %217
+%224 = OpIAdd  %4  %223 %213
+%225 = OpIAdd  %4  %224 %214
+%226 = OpConvertSToF  %8  %225
+%227 = OpCompositeConstruct  %32  %226 %226 %226 %226
+OpStore %200 %227
+OpReturn
+OpFunctionEnd
+%230 = OpFunction  %2  None %87
+%228 = OpLabel
+%231 = OpLoad  %24  %57
+%232 = OpLoad  %25  %59
+%233 = OpLoad  %34  %74
+OpBranch %234
+%234 = OpLabel
+%235 = OpCompositeConstruct  %35  %7 %7
+%236 = OpCompositeExtract  %8  %235 0
+%238 = OpSampledImage  %237  %231 %233
+%239 = OpImageSampleImplicitLod  %32  %238 %236
+%241 = OpSampledImage  %240  %232 %233
+%242 = OpImageSampleImplicitLod  %32  %241 %235
+%243 = OpSampledImage  %240  %232 %233
+%244 = OpImageSampleImplicitLod  %32  %243 %235 ConstOffset %40
+%245 = OpSampledImage  %240  %232 %233
+%246 = OpImageSampleExplicitLod  %32  %245 %235 Lod %9
+%247 = OpSampledImage  %240  %232 %233
+%248 = OpImageSampleExplicitLod  %32  %247 %235 Lod|ConstOffset %9 %40
+%249 = OpSampledImage  %240  %232 %233
+%250 = OpImageSampleImplicitLod  %32  %249 %235 Bias|ConstOffset %11 %40
+%251 = OpFAdd  %32  %239 %242
+%252 = OpFAdd  %32  %251 %244
+%253 = OpFAdd  %32  %252 %246
+%254 = OpFAdd  %32  %253 %248
+OpStore %229 %254
+OpReturn
+OpFunctionEnd
+%258 = OpFunction  %2  None %87
+%255 = OpLabel
+%259 = OpLoad  %34  %76
+%260 = OpLoad  %36  %78
+%261 = OpLoad  %37  %80
+OpBranch %262
+%262 = OpLabel
+%263 = OpCompositeConstruct  %35  %7 %7
+%265 = OpSampledImage  %264  %260 %259
+%266 = OpImageSampleDrefImplicitLod  %8  %265 %263 %7
+%267 = OpSampledImage  %264  %260 %259
+%268 = OpImageSampleDrefExplicitLod  %8  %267 %263 %7 Lod %269
+%270 = OpCompositeConstruct  %38  %7 %7 %7
+%272 = OpSampledImage  %271  %261 %259
+%273 = OpImageSampleDrefExplicitLod  %8  %272 %270 %7 Lod %269
+%274 = OpFAdd  %8  %266 %268
+OpStore %256 %274
+OpReturn
+OpFunctionEnd
+%277 = OpFunction  %2  None %87
+%275 = OpLabel
+%278 = OpLoad  %25  %59
+%279 = OpLoad  %12  %61
+%280 = OpLoad  %26  %62
+%281 = OpLoad  %34  %74
+%282 = OpLoad  %34  %76
+%283 = OpLoad  %36  %78
+OpBranch %284
+%284 = OpLabel
+%285 = OpCompositeConstruct  %35  %7 %7
+%286 = OpSampledImage  %240  %278 %281
+%287 = OpImageGather  %32  %286 %285 %288
+%289 = OpSampledImage  %240  %278 %281
+%290 = OpImageGather  %32  %289 %285 %291 ConstOffset %40
+%292 = OpSampledImage  %264  %283 %282
+%293 = OpImageDrefGather  %32  %292 %285 %7
+%294 = OpSampledImage  %264  %283 %282
+%295 = OpImageDrefGather  %32  %294 %285 %7 ConstOffset %40
+%297 = OpSampledImage  %296  %279 %281
+%298 = OpImageGather  %23  %297 %285 %158
+%300 = OpSampledImage  %299  %280 %281
+%301 = OpImageGather  %39  %300 %285 %158
+%302 = OpConvertUToF  %32  %298
+%303 = OpConvertSToF  %32  %301
+%304 = OpFAdd  %32  %302 %303
+%305 = OpFAdd  %32  %287 %290
+%306 = OpFAdd  %32  %305 %293
+%307 = OpFAdd  %32  %306 %295
+%308 = OpFAdd  %32  %307 %304
+OpStore %276 %308
+OpReturn
+OpFunctionEnd
+%311 = OpFunction  %2  None %87
 %309 = OpLabel
-%312 = OpLoad  %31  %68
-%313 = OpLoad  %32  %72
+%312 = OpLoad  %34  %74
+%313 = OpLoad  %36  %78
 OpBranch %314
 %314 = OpLabel
-%315 = OpCompositeConstruct  %232  %7 %7
-%316 = OpSampledImage  %262  %313 %312
-%317 = OpImageSampleImplicitLod  %30  %316 %315
+%315 = OpCompositeConstruct  %35  %7 %7
+%316 = OpSampledImage  %264  %313 %312
+%317 = OpImageSampleImplicitLod  %32  %316 %315
 %318 = OpCompositeExtract  %8  %317 0
-%319 = OpSampledImage  %262  %313 %312
-%320 = OpImageGather  %30  %319 %315 %155
-%321 = OpCompositeConstruct  %30  %318 %318 %318 %318
-%322 = OpFAdd  %30  %321 %320
+%319 = OpSampledImage  %264  %313 %312
+%320 = OpImageGather  %32  %319 %315 %158
+%321 = OpCompositeConstruct  %32  %318 %318 %318 %318
+%322 = OpFAdd  %32  %321 %320
 OpStore %310 %322
->>>>>>> 5a1f43d1
 OpReturn
 OpFunctionEnd