/*!
Tests for the WGSL front end.
*/
#![cfg(feature = "wgsl-in")]

fn check(input: &str, snapshot: &str) {
    let output = naga::front::wgsl::parse_str(input)
        .expect_err("expected parser error")
        .emit_to_string(input);
    if output != snapshot {
        for diff in diff::lines(&output, snapshot) {
            match diff {
                diff::Result::Left(l) => println!("-{}", l),
                diff::Result::Both(l, _) => println!(" {}", l),
                diff::Result::Right(r) => println!("+{}", r),
            }
        }
        panic!("Error snapshot failed");
    }
}

#[test]
fn reserved_identifier_prefix() {
    check(
        "var __bad;",
        r###"error: Identifier starts with a reserved prefix: '__bad'
  ┌─ wgsl:1:5
  │
1 │ var __bad;
  │     ^^^^^ invalid identifier

"###,
    );
}

#[test]
fn function_without_identifier() {
    check(
        "fn () {}",
        r###"error: expected identifier, found '('
  ┌─ wgsl:1:4
  │
1 │ fn () {}
  │    ^ expected identifier

"###,
    );
}

#[test]
fn invalid_integer() {
    check(
        "fn foo([location(1.)] x: i32) {}",
        r###"error: expected identifier, found '['
  ┌─ wgsl:1:8
  │
1 │ fn foo([location(1.)] x: i32) {}
  │        ^ expected identifier

"###,
    );
}

#[test]
fn invalid_float() {
    check(
        "const scale: f32 = 1.1.;",
        r###"error: expected identifier, found ';'
  ┌─ wgsl:1:24
  │
1 │ const scale: f32 = 1.1.;
  │                        ^ expected identifier

"###,
    );
}

#[test]
fn invalid_texture_sample_type() {
    check(
<<<<<<< HEAD
        "const x: texture_2d<f16>;",
        r###"error: texture sample type must be one of f32, i32 or u32, but found f16
  ┌─ wgsl:1:21
  │
1 │ const x: texture_2d<f16>;
  │                     ^^^ must be one of f32, i32 or u32
=======
        "let x: texture_2d<bool>;",
        r###"error: texture sample type must be one of f32, i32 or u32, but found bool
  ┌─ wgsl:1:19
  │
1 │ let x: texture_2d<bool>;
  │                   ^^^^ must be one of f32, i32 or u32
>>>>>>> 461fdda4

"###,
    );
}

#[test]
fn unknown_identifier() {
    check(
        r###"
              fn f(x: f32) -> f32 {
                  return x * schmoo;
              }
          "###,
        r###"error: no definition in scope for identifier: 'schmoo'
  ┌─ wgsl:3:30
  │
3 │                   return x * schmoo;
  │                              ^^^^^^ unknown identifier

"###,
    );
}

#[test]
fn negative_index() {
    check(
        r#"
            fn main() -> f32 {
                let a = array<f32, 3>(0., 1., 2.);
                return a[-1];
            }
        "#,
        r#"error: expected unsigned integer constant expression, found `-1`
  ┌─ wgsl:4:26
  │
4 │                 return a[-1];
  │                          ^^ expected unsigned integer

"#,
    );
}

#[test]
fn bad_texture() {
    check(
        r#"
            @group(0) @binding(0) var sampler1 : sampler;

            @fragment
            fn main() -> @location(0) vec4<f32> {
                let a = 3;
                return textureSample(a, sampler1, vec2<f32>(0.0));
            }
        "#,
        r#"error: expected an image, but found 'a' which is not an image
  ┌─ wgsl:7:38
  │
7 │                 return textureSample(a, sampler1, vec2<f32>(0.0));
  │                                      ^ not an image

"#,
    );
}

#[test]
fn bad_type_cast() {
    check(
        r#"
            fn x() -> i32 {
                return i32(vec2<f32>(0.0));
            }
        "#,
        r#"error: cannot cast a vec2<f32> to a i32
  ┌─ wgsl:3:28
  │
3 │                 return i32(vec2<f32>(0.0));
  │                            ^^^^^^^^^^^^^^ cannot cast a vec2<f32> to a i32

"#,
    );
}

#[test]
fn type_not_constructible() {
    check(
        r#"
            fn x() {
                _ = atomic<i32>(0);
            }
        "#,
        r#"error: type `atomic` is not constructible
  ┌─ wgsl:3:21
  │
3 │                 _ = atomic<i32>(0);
  │                     ^^^^^^ type is not constructible

"#,
    );
}

#[test]
fn type_not_inferrable() {
    check(
        r#"
            fn x() {
                _ = vec2();
            }
        "#,
        r#"error: type can't be inferred
  ┌─ wgsl:3:21
  │
3 │                 _ = vec2();
  │                     ^^^^ type can't be inferred

"#,
    );
}

#[test]
fn unexpected_constructor_parameters() {
    check(
        r#"
            fn x() {
                _ = i32(0, 1);
            }
        "#,
        r#"error: unexpected components
  ┌─ wgsl:3:28
  │
3 │                 _ = i32(0, 1);
  │                            ^ unexpected components

"#,
    );
}

#[test]
fn constructor_parameter_type_mismatch() {
    check(
        r#"
            fn x() {
                _ = mat2x2<f32>(array(0, 1), vec2(2, 3));
            }
        "#,
        r#"error: invalid type for constructor component at index [0]
  ┌─ wgsl:3:33
  │
3 │                 _ = mat2x2<f32>(array(0, 1), vec2(2, 3));
  │                                 ^^^^^^^^^^^ invalid component type

"#,
    );
}

#[test]
fn bad_texture_sample_type() {
    check(
        r#"
            @group(0) @binding(0) var sampler1 : sampler;
            @group(0) @binding(1) var texture : texture_2d<bool>;

            @fragment
            fn main() -> @location(0) vec4<f32> {
                return textureSample(texture, sampler1, vec2<f32>(0.0));
            }
        "#,
        r#"error: texture sample type must be one of f32, i32 or u32, but found bool
  ┌─ wgsl:3:60
  │
3 │             @group(0) @binding(1) var texture : texture_2d<bool>;
  │                                                            ^^^^ must be one of f32, i32 or u32

"#,
    );
}

#[test]
fn bad_for_initializer() {
    check(
        r#"
            fn x() {
                for ({};;) {}
            }
        "#,
        r#"error: for(;;) initializer is not an assignment or a function call: '{}'
  ┌─ wgsl:3:22
  │
3 │                 for ({};;) {}
  │                      ^^ not an assignment or function call

"#,
    );
}

#[test]
fn unknown_storage_class() {
    check(
        r#"
            @group(0) @binding(0) var<bad> texture: texture_2d<f32>;
        "#,
        r#"error: unknown address space: 'bad'
  ┌─ wgsl:2:39
  │
2 │             @group(0) @binding(0) var<bad> texture: texture_2d<f32>;
  │                                       ^^^ unknown address space

"#,
    );
}

#[test]
fn unknown_attribute() {
    check(
        r#"
            @a
            fn x() {}
        "#,
        r#"error: unknown attribute: 'a'
  ┌─ wgsl:2:14
  │
2 │             @a
  │              ^ unknown attribute

"#,
    );
}

#[test]
fn unknown_built_in() {
    check(
        r#"
            fn x(@builtin(unknown_built_in) y: u32) {}
        "#,
        r#"error: unknown builtin: 'unknown_built_in'
  ┌─ wgsl:2:27
  │
2 │             fn x(@builtin(unknown_built_in) y: u32) {}
  │                           ^^^^^^^^^^^^^^^^ unknown builtin

"#,
    );
}

#[test]
fn unknown_access() {
    check(
        r#"
            var<storage,unknown_access> x: array<u32>;
        "#,
        r#"error: unknown access: 'unknown_access'
  ┌─ wgsl:2:25
  │
2 │             var<storage,unknown_access> x: array<u32>;
  │                         ^^^^^^^^^^^^^^ unknown access

"#,
    );
}

#[test]
fn unknown_ident() {
    check(
        r#"
            fn main() {
                let a = b;
            }
        "#,
        r#"error: no definition in scope for identifier: 'b'
  ┌─ wgsl:3:25
  │
3 │                 let a = b;
  │                         ^ unknown identifier

"#,
    );
}

#[test]
fn unknown_scalar_type() {
    check(
        r#"
            const a: vec2<something>;
        "#,
        r#"error: unknown scalar type: 'something'
  ┌─ wgsl:2:27
  │
2 │             const a: vec2<something>;
  │                           ^^^^^^^^^ unknown scalar type
  │
  = note: Valid scalar types are f32, f64, i32, u32, bool

"#,
    );
}

#[test]
fn unknown_type() {
    check(
        r#"
            const a: Vec = 10;
        "#,
        r#"error: unknown type: 'Vec'
  ┌─ wgsl:2:22
  │
2 │             const a: Vec = 10;
  │                      ^^^ unknown type

"#,
    );
}

#[test]
fn unknown_storage_format() {
    check(
        r#"
            const storage1: texture_storage_1d<rgba>;
        "#,
        r#"error: unknown storage format: 'rgba'
  ┌─ wgsl:2:48
  │
2 │             const storage1: texture_storage_1d<rgba>;
  │                                                ^^^^ unknown storage format

"#,
    );
}

#[test]
fn unknown_conservative_depth() {
    check(
        r#"
            @early_depth_test(abc) fn main() {}
        "#,
        r#"error: unknown conservative depth: 'abc'
  ┌─ wgsl:2:31
  │
2 │             @early_depth_test(abc) fn main() {}
  │                               ^^^ unknown conservative depth

"#,
    );
}

#[test]
fn struct_member_size_too_low() {
    check(
        r#"
            struct Bar {
                @size(0) data: array<f32>
            }
        "#,
        r#"error: struct member size must be at least 4
  ┌─ wgsl:3:23
  │
3 │                 @size(0) data: array<f32>
  │                       ^ must be at least 4

"#,
    );
}

#[test]
fn struct_member_align_too_low() {
    check(
        r#"
            struct Bar {
                @align(8) data: vec3<f32>
            }
        "#,
        r#"error: struct member alignment must be at least 16
  ┌─ wgsl:3:24
  │
3 │                 @align(8) data: vec3<f32>
  │                        ^ must be at least 16

"#,
    );
}

#[test]
fn struct_member_non_po2_align() {
    check(
        r#"
            struct Bar {
                @align(7) data: array<f32>
            }
        "#,
        r#"error: struct member alignment must be a power of 2
  ┌─ wgsl:3:24
  │
3 │                 @align(7) data: array<f32>
  │                        ^ must be a power of 2

"#,
    );
}

#[test]
fn inconsistent_binding() {
    check(
        r#"
        fn foo(@builtin(vertex_index) @location(0) x: u32) {}
        "#,
        r#"error: input/output binding is not consistent
  ┌─ wgsl:2:16
  │
2 │         fn foo(@builtin(vertex_index) @location(0) x: u32) {}
  │                ^^^^^^^^^^^^^^^^^^^^^^^^^^^^^^^^^^^ input/output binding is not consistent

"#,
    );
}

#[test]
fn unknown_local_function() {
    check(
        r#"
            fn x() {
                for (a();;) {}
            }
        "#,
        r#"error: no definition in scope for identifier: 'a'
  ┌─ wgsl:3:22
  │
3 │                 for (a();;) {}
  │                      ^ unknown identifier

"#,
    );
}

#[test]
fn let_type_mismatch() {
    check(
        r#"
            const x: i32 = 1.0;
        "#,
        r#"error: the type of `x` is expected to be `i32`, but got `f32`
  ┌─ wgsl:2:19
  │
2 │             const x: i32 = 1.0;
  │                   ^ definition of `x`

"#,
    );

    check(
        r#"
            fn foo() {
                let x: f32 = true;
            }
        "#,
        r#"error: the type of `x` is expected to be `f32`, but got `bool`
  ┌─ wgsl:3:21
  │
3 │                 let x: f32 = true;
  │                     ^ definition of `x`

"#,
    );
}

#[test]
fn var_type_mismatch() {
    check(
        r#"
            fn foo() {
                var x: f32 = 1u;
            }
        "#,
        r#"error: the type of `x` is expected to be `f32`, but got `u32`
  ┌─ wgsl:3:21
  │
3 │                 var x: f32 = 1u;
  │                     ^ definition of `x`

"#,
    );
}

#[test]
fn local_var_missing_type() {
    check(
        r#"
            fn foo() {
                var x;
            }
        "#,
        r#"error: variable `x` needs a type
  ┌─ wgsl:3:21
  │
3 │                 var x;
  │                     ^ definition of `x`

"#,
    );
}

#[test]
fn postfix_pointers() {
    check(
        r#"
            fn main() {
                var v: vec4<f32> = vec4<f32>(1.0, 1.0, 1.0, 1.0);
                let pv = &v;
                let a = *pv[3]; // Problematic line
            }
        "#,
        r#"error: the value indexed by a `[]` subscripting expression must not be a pointer
  ┌─ wgsl:5:26
  │
5 │                 let a = *pv[3]; // Problematic line
  │                          ^^ expression is a pointer

"#,
    );

    check(
        r#"
            struct S { m: i32 };
            fn main() {
                var s: S = S(42);
                let ps = &s;
                let a = *ps.m; // Problematic line
            }
        "#,
        r#"error: the value accessed by a `.member` expression must not be a pointer
  ┌─ wgsl:6:26
  │
6 │                 let a = *ps.m; // Problematic line
  │                          ^^ expression is a pointer

"#,
    );
}

#[test]
fn reserved_keyword() {
    // global var
    check(
        r#"
            var bool: bool = true;
        "#,
        r###"error: name `bool` is a reserved keyword
  ┌─ wgsl:2:17
  │
2 │             var bool: bool = true;
  │                 ^^^^ definition of `bool`

"###,
    );

    // global constant
    check(
        r#"
            const break: bool = true;
            fn foo() {
                var foo = break;
            }
        "#,
        r###"error: name `break` is a reserved keyword
  ┌─ wgsl:2:19
  │
2 │             const break: bool = true;
  │                   ^^^^^ definition of `break`

"###,
    );

    // local let
    check(
        r#"
            fn foo() {
                let atomic: f32 = 1.0;
            }
        "#,
        r###"error: name `atomic` is a reserved keyword
  ┌─ wgsl:3:21
  │
3 │                 let atomic: f32 = 1.0;
  │                     ^^^^^^ definition of `atomic`

"###,
    );

    // local var
    check(
        r#"
            fn foo() {
                var sampler: f32 = 1.0;
            }
        "#,
        r###"error: name `sampler` is a reserved keyword
  ┌─ wgsl:3:21
  │
3 │                 var sampler: f32 = 1.0;
  │                     ^^^^^^^ definition of `sampler`

"###,
    );

    // fn name
    check(
        r#"
            fn break() {}
        "#,
        r###"error: name `break` is a reserved keyword
  ┌─ wgsl:2:16
  │
2 │             fn break() {}
  │                ^^^^^ definition of `break`

"###,
    );

    // struct
    check(
        r#"
            struct array {}
        "#,
        r###"error: name `array` is a reserved keyword
  ┌─ wgsl:2:20
  │
2 │             struct array {}
  │                    ^^^^^ definition of `array`

"###,
    );

    // struct member
    check(
        r#"
            struct Foo { sampler: f32 }
        "#,
        r###"error: name `sampler` is a reserved keyword
  ┌─ wgsl:2:26
  │
2 │             struct Foo { sampler: f32 }
  │                          ^^^^^^^ definition of `sampler`

"###,
    );
}

#[test]
fn module_scope_identifier_redefinition() {
    // const
    check(
        r#"
            const foo: bool = true;
            const foo: bool = true;
        "#,
        r###"error: redefinition of `foo`
  ┌─ wgsl:2:19
  │
2 │             const foo: bool = true;
  │                   ^^^ previous definition of `foo`
3 │             const foo: bool = true;
  │                   ^^^ redefinition of `foo`

"###,
    );
    // var
    check(
        r#"
            var foo: bool = true;
            var foo: bool = true;
        "#,
        r###"error: redefinition of `foo`
  ┌─ wgsl:2:17
  │
2 │             var foo: bool = true;
  │                 ^^^ previous definition of `foo`
3 │             var foo: bool = true;
  │                 ^^^ redefinition of `foo`

"###,
    );

    // let and var
    check(
        r#"
            var foo: bool = true;
            const foo: bool = true;
        "#,
        r###"error: redefinition of `foo`
  ┌─ wgsl:2:17
  │
2 │             var foo: bool = true;
  │                 ^^^ previous definition of `foo`
3 │             const foo: bool = true;
  │                   ^^^ redefinition of `foo`

"###,
    );

    // function
    check(
        r#"fn foo() {}
                fn bar() {}
                fn foo() {}"#,
        r###"error: redefinition of `foo`
  ┌─ wgsl:1:4
  │
1 │ fn foo() {}
  │    ^^^ previous definition of `foo`
2 │                 fn bar() {}
3 │                 fn foo() {}
  │                    ^^^ redefinition of `foo`

"###,
    );

    // let and function
    check(
        r#"
            const foo: bool = true;
            fn foo() {}
        "#,
        r###"error: redefinition of `foo`
  ┌─ wgsl:2:19
  │
2 │             const foo: bool = true;
  │                   ^^^ previous definition of `foo`
3 │             fn foo() {}
  │                ^^^ redefinition of `foo`

"###,
    );
}

#[test]
fn matrix_with_bad_type() {
    check(
        r#"
            fn main() {
                let m = mat2x2<i32>();
            }
        "#,
        r#"error: matrix scalar type must be floating-point, but found `i32`
  ┌─ wgsl:3:32
  │
3 │                 let m = mat2x2<i32>();
  │                                ^^^ must be floating-point (e.g. `f32`)

"#,
    );

    check(
        r#"
            fn main() {
                let m: mat3x3<i32>;
            }
        "#,
        r#"error: matrix scalar type must be floating-point, but found `i32`
  ┌─ wgsl:3:31
  │
3 │                 let m: mat3x3<i32>;
  │                               ^^^ must be floating-point (e.g. `f32`)

"#,
    );
}

/// Check the result of validating a WGSL program against a pattern.
///
/// Unless you are generating code programmatically, the
/// `check_validation_error` macro will probably be more convenient to
/// use.
macro_rules! check_one_validation {
    ( $source:expr, $pattern:pat $( if $guard:expr )? ) => {
        let source = $source;
        let error = validation_error($source);
        if ! matches!(&error, $pattern $( if $guard )? ) {
            eprintln!("validation error does not match pattern:\n\
                       source code: {}\n\
                       \n\
                       actual result:\n\
                       {:#?}\n\
                       \n\
                       expected match for pattern:\n\
                       {}",
                      &source,
                      error,
                      stringify!($pattern));
            $( eprintln!("if {}", stringify!($guard)); )?
            panic!("validation error does not match pattern");
        }
    }
}

macro_rules! check_validation {
    // We want to support an optional guard expression after the pattern, so
    // that we can check values we can't match against, like strings.
    // Unfortunately, we can't simply include `$( if $guard:expr )?` in the
    // pattern, because Rust treats `?` as a repetition operator, and its count
    // (0 or 1) will not necessarily match `$source`.
    ( $( $source:literal ),* : $pattern:pat ) => {
        $(
            check_one_validation!($source, $pattern);
        )*
    };
    ( $( $source:literal ),* : $pattern:pat if $guard:expr ) => {
        $(
            check_one_validation!($source, $pattern if $guard);
        )*
    }
}

fn validation_error(source: &str) -> Result<naga::valid::ModuleInfo, naga::valid::ValidationError> {
    let module = match naga::front::wgsl::parse_str(source) {
        Ok(module) => module,
        Err(err) => {
            eprintln!("WGSL parse failed:");
            panic!("{}", err.emit_to_string(source));
        }
    };
    naga::valid::Validator::new(
        naga::valid::ValidationFlags::all(),
        naga::valid::Capabilities::empty(),
    )
    .validate(&module)
    .map_err(|e| e.into_inner()) // TODO: Add tests for spans, too?
}

#[test]
fn invalid_arrays() {
    check_validation! {
        "type Bad = array<array<f32>, 4>;",
        "type Bad = array<sampler, 4>;",
        "type Bad = array<texture_2d<f32>, 4>;":
        Err(naga::valid::ValidationError::Type {
            source: naga::valid::TypeError::InvalidArrayBaseType(_),
            ..
        })
    }

    check_validation! {
        "type Bad = array<f32, true>;",
        r#"
            const length: f32 = 2.718;
            type Bad = array<f32, length>;
        "#:
        Err(naga::valid::ValidationError::Type {
            source: naga::valid::TypeError::InvalidArraySizeConstant(_),
            ..
        })
    }

    check_validation! {
        "type Bad = array<f32, 0>;",
        "type Bad = array<f32, -1>;":
        Err(naga::valid::ValidationError::Type {
            source: naga::valid::TypeError::NonPositiveArrayLength(_),
            ..
        })
    }
}

#[test]
fn invalid_structs() {
    check_validation! {
        "struct Bad { data: sampler }",
        "struct Bad { data: texture_2d<f32> }":
        Err(naga::valid::ValidationError::Type {
            source: naga::valid::TypeError::InvalidData(_),
            ..
        })
    }

    check_validation! {
        "struct Bad { data: array<f32>, other: f32, }":
        Err(naga::valid::ValidationError::Type {
            source: naga::valid::TypeError::InvalidDynamicArray(_, _),
            ..
        })
    }

    check_validation! {
        "struct Empty {}":
        Err(naga::valid::ValidationError::Type {
            source: naga::valid::TypeError::EmptyStruct,
            ..
        })
    }
}

#[test]
fn invalid_functions() {
    check_validation! {
        "fn unacceptable_unsized(arg: array<f32>) { }",
        "
        struct Unsized { data: array<f32> }
        fn unacceptable_unsized(arg: Unsized) { }
        ":
        Err(naga::valid::ValidationError::Function {
            name: function_name,
            source: naga::valid::FunctionError::InvalidArgumentType {
                index: 0,
                name: argument_name,
            },
            ..
        })
        if function_name == "unacceptable_unsized" && argument_name == "arg"
    }

    // Pointer's address space cannot hold unsized data.
    check_validation! {
        "fn unacceptable_unsized(arg: ptr<workgroup, array<f32>>) { }",
        "
        struct Unsized { data: array<f32> }
        fn unacceptable_unsized(arg: ptr<workgroup, Unsized>) { }
        ":
        Err(naga::valid::ValidationError::Type {
            source: naga::valid::TypeError::InvalidPointerToUnsized {
                base: _,
                space: naga::AddressSpace::WorkGroup { .. },
            },
            ..
        })
    }

    // Pointers of these storage classes cannot be passed as arguments.
    check_validation! {
        "fn unacceptable_ptr_space(arg: ptr<storage, array<f32>>) { }":
        Err(naga::valid::ValidationError::Function {
            name: function_name,
            source: naga::valid::FunctionError::InvalidArgumentPointerSpace {
                index: 0,
                name: argument_name,
                space: naga::AddressSpace::Storage { .. },
            },
            ..
        })
        if function_name == "unacceptable_ptr_space" && argument_name == "arg"
    }

    check_validation! {
        "fn unacceptable_ptr_space(arg: ptr<uniform, f32>) { }":
        Err(naga::valid::ValidationError::Function {
            name: function_name,
            source: naga::valid::FunctionError::InvalidArgumentPointerSpace {
                index: 0,
                name: argument_name,
                space: naga::AddressSpace::Uniform,
            },
            ..
        })
        if function_name == "unacceptable_ptr_space" && argument_name == "arg"
    }

    check_validation! {
        "
        struct AFloat {
          said_float: f32
        };
        @group(0) @binding(0)
        var<storage> float: AFloat;

        fn return_pointer() -> ptr<storage, f32> {
           return &float.said_float;
        }
        ":
        Err(naga::valid::ValidationError::Function {
            name: function_name,
            source: naga::valid::FunctionError::NonConstructibleReturnType,
            ..
        })
        if function_name == "return_pointer"
    }

    check_validation! {
        "
        @group(0) @binding(0)
        var<storage> atom: atomic<u32>;

        fn return_atomic() -> atomic<u32> {
           return atom;
        }
        ":
        Err(naga::valid::ValidationError::Function {
            name: function_name,
            source: naga::valid::FunctionError::NonConstructibleReturnType,
            ..
        })
        if function_name == "return_atomic"
    }
}

#[test]
fn pointer_type_equivalence() {
    check_validation! {
        r#"
            fn f(pv: ptr<function, vec2<f32>>, pf: ptr<function, f32>) { }

            fn g() {
               var m: mat2x2<f32>;
               let pv: ptr<function, vec2<f32>> = &m.x;
               let pf: ptr<function, f32> = &m.x.x;

               f(pv, pf);
            }
        "#:
        Ok(_)
    }
}

#[test]
fn missing_bindings() {
    check_validation! {
        "
        @vertex
        fn vertex(_input: vec4<f32>) -> @location(0) vec4<f32> {
           return _input;
        }
        ":
        Err(naga::valid::ValidationError::EntryPoint {
            stage: naga::ShaderStage::Vertex,
            source: naga::valid::EntryPointError::Argument(
                0,
                naga::valid::VaryingError::MissingBinding,
            ),
            ..
        })
    }

    check_validation! {
        "
        @vertex
        fn vertex(@location(0) _input: vec4<f32>, more_input: f32) -> @location(0) vec4<f32> {
           return _input + more_input;
        }
        ":
        Err(naga::valid::ValidationError::EntryPoint {
            stage: naga::ShaderStage::Vertex,
            source: naga::valid::EntryPointError::Argument(
                1,
                naga::valid::VaryingError::MissingBinding,
            ),
            ..
        })
    }

    check_validation! {
        "
        @vertex
        fn vertex(@location(0) _input: vec4<f32>) -> vec4<f32> {
           return _input;
        }
        ":
        Err(naga::valid::ValidationError::EntryPoint {
            stage: naga::ShaderStage::Vertex,
            source: naga::valid::EntryPointError::Result(
                naga::valid::VaryingError::MissingBinding,
            ),
            ..
        })
    }

    check_validation! {
        "
        struct VertexIn {
          @location(0) pos: vec4<f32>,
          uv: vec2<f32>
        }

        @vertex
        fn vertex(_input: VertexIn) -> @location(0) vec4<f32> {
           return _input.pos;
        }
        ":
        Err(naga::valid::ValidationError::EntryPoint {
            stage: naga::ShaderStage::Vertex,
            source: naga::valid::EntryPointError::Argument(
                0,
                naga::valid::VaryingError::MemberMissingBinding(1),
            ),
            ..
        })
    }
}

#[test]
fn invalid_access() {
    check_validation! {
        "
        fn array_by_value(a: array<i32, 5>, i: i32) -> i32 {
            return a[i];
        }
        ",
        "
        fn matrix_by_value(m: mat4x4<f32>, i: i32) -> vec4<f32> {
            return m[i];
        }
        ":
        Err(naga::valid::ValidationError::Function {
            source: naga::valid::FunctionError::Expression {
                source: naga::valid::ExpressionError::IndexMustBeConstant(_),
                ..
            },
            ..
        })
    }

    check_validation! {
        r#"
            fn main() -> f32 {
                let a = array<f32, 3>(0., 1., 2.);
                return a[3];
            }
        "#:
        Err(naga::valid::ValidationError::Function {
            source: naga::valid::FunctionError::Expression {
                source: naga::valid::ExpressionError::IndexOutOfBounds(_, _),
                ..
            },
            ..
        })
    }
}

#[test]
fn valid_access() {
    check_validation! {
        "
        fn vector_by_value(v: vec4<i32>, i: i32) -> i32 {
            return v[i];
        }
        ",
        "
        fn matrix_dynamic(m: mat4x4<f32>, i: i32, j: i32) -> f32 {
            var temp: mat4x4<f32> = m;
            // Dynamically indexing the column vector applies
            // `Access` to a `ValuePointer`.
            return temp[i][j];
        }
        ",
        "
        fn main() {
            var v: vec4<f32> = vec4<f32>(1.0, 1.0, 1.0, 1.0);
            let pv = &v;
            let a = (*pv)[3];
        }
        ":
        Ok(_)
    }
}

#[test]
fn invalid_local_vars() {
    check_validation! {
        "
        struct Unsized { data: array<f32> }
        fn local_ptr_dynamic_array(okay: ptr<storage, Unsized>) {
            var not_okay: ptr<storage, array<f32>> = &(*okay).data;
        }
        ":
        Err(naga::valid::ValidationError::Function {
            source: naga::valid::FunctionError::LocalVariable {
                name: local_var_name,
                source: naga::valid::LocalVariableError::InvalidType(_),
                ..
            },
            ..
        })
        if local_var_name == "not_okay"
    }
}

#[test]
fn dead_code() {
    check_validation! {
        "
        fn dead_code_after_if(condition: bool) -> i32 {
            if (condition) {
                return 1;
            } else {
                return 2;
            }
            return 3;
        }
        ":
        Ok(_)
    }
    check_validation! {
        "
        fn dead_code_after_block() -> i32 {
            {
                return 1;
            }
            return 2;
        }
        ":
        Err(naga::valid::ValidationError::Function {
            source: naga::valid::FunctionError::InstructionsAfterReturn,
            ..
        })
    }
}

#[test]
fn invalid_runtime_sized_arrays() {
    // You can't have structs whose last member is an unsized struct. An unsized
    // array may only appear as the last member of a struct used directly as a
    // variable's store type.
    check_validation! {
        "
        struct Unsized {
            arr: array<f32>
        }

        struct Outer {
            legit: i32,
            _unsized: Unsized
        }

        @group(0) @binding(0) var<storage> outer: Outer;

        fn fetch(i: i32) -> f32 {
           return outer._unsized.arr[i];
        }
        ":
        Err(naga::valid::ValidationError::Type {
            name: struct_name,
            source: naga::valid::TypeError::InvalidDynamicArray(member_name, _),
            ..
        })
        if struct_name == "Outer" && member_name == "_unsized"
    }
}

#[test]
fn select() {
    check_validation! {
        "
        fn select_pointers(which: bool) -> i32 {
            var x: i32 = 1;
            var y: i32 = 2;
            let p = select(&x, &y, which);
            return *p;
        }
        ",
        "
        fn select_arrays(which: bool) -> i32 {
            var x: array<i32, 4>;
            var y: array<i32, 4>;
            let s = select(x, y, which);
            return s[0];
        }
        ",
        "
        struct S { member: i32 }
        fn select_structs(which: bool) -> S {
            var x: S = S(1);
            var y: S = S(2);
            let s = select(x, y, which);
            return s;
        }
        ":
        Err(
            naga::valid::ValidationError::Function {
                name,
                source: naga::valid::FunctionError::Expression {
                    source: naga::valid::ExpressionError::InvalidSelectTypes,
                    ..
                },
                ..
            },
        )
        if name.starts_with("select_")
    }
}

#[test]
fn missing_default_case() {
    check_validation! {
        "
        fn test_missing_default_case() {
          switch(0) {
            case 0: {}
          }
        }
        ":
        Err(
            naga::valid::ValidationError::Function {
                source: naga::valid::FunctionError::MissingDefaultCase,
                ..
            },
        )
    }
}

#[test]
fn wrong_access_mode() {
    // The assignments to `global.i` should be forbidden, because they are in
    // variables whose access mode is `read`, not `read_write`.
    check_validation! {
        "
            struct Globals {
                i: i32
            }

            @group(0) @binding(0)
            var<storage> globals: Globals;

            fn store(v: i32) {
                globals.i = v;
            }
        ",
        "
            struct Globals {
                i: i32
            }

            @group(0) @binding(0)
            var<uniform> globals: Globals;

            fn store(v: i32) {
                globals.i = v;
            }
        ":
        Err(
            naga::valid::ValidationError::Function {
                name,
                source: naga::valid::FunctionError::InvalidStorePointer(_),
                ..
            },
        )
            if name == "store"
    }
}

#[test]
fn io_shareable_types() {
    for numeric in "i32 u32 f32".split_whitespace() {
        let types = format!(
            "{} vec2<{}> vec3<{}> vec4<{}>",
            numeric, numeric, numeric, numeric
        );
        for ty in types.split_whitespace() {
            check_one_validation! {
                &format!("@vertex
                          fn f(@location(0) arg: {}) -> @builtin(position) vec4<f32>
                          {{ return vec4<f32>(0.0); }}",
                         ty),
                Ok(_module)
            }
        }
    }

    for ty in "bool
               vec2<bool> vec3<bool> vec4<bool>
               array<f32,4>
               mat2x2<f32>
               ptr<function,f32>"
        .split_whitespace()
    {
        check_one_validation! {
            &format!("@vertex
                          fn f(@location(0) arg: {}) -> @builtin(position) vec4<f32>
                          {{ return vec4<f32>(0.0); }}",
                     ty),
            Err(
                naga::valid::ValidationError::EntryPoint {
                    stage: naga::ShaderStage::Vertex,
                    name,
                    source: naga::valid::EntryPointError::Argument(
                        0,
                        naga::valid::VaryingError::NotIOShareableType(
                            _,
                        ),
                    ),
                },
            )
            if name == "f"
        }
    }
}

#[test]
fn host_shareable_types() {
    // Host-shareable, constructible types.
    let types = "i32 u32 f32
                 vec2<i32> vec3<u32> vec4<f32>
                 mat4x4<f32>
                 array<mat4x4<f32>,4>
                 AStruct";
    for ty in types.split_whitespace() {
        check_one_validation! {
            &format!("struct AStruct {{ member: array<mat4x4<f32>, 8> }};
                      @group(0) @binding(0) var<uniform> ubuf: {};
                      @group(0) @binding(1) var<storage> sbuf: {};",
                     ty, ty),
            Ok(_module)
        }
    }

    // Host-shareable but not constructible types.
    let types = "atomic<i32> atomic<u32>
                 array<atomic<u32>,4>
                 array<u32>
                 AStruct";
    for ty in types.split_whitespace() {
        check_one_validation! {
            &format!("struct AStruct {{ member: array<atomic<u32>, 8> }};
                      @group(0) @binding(1) var<storage> sbuf: {};",
                     ty),
            Ok(_module)
        }
    }

    // Types that are neither host-shareable nor constructible.
    for ty in "bool ptr<storage,i32>".split_whitespace() {
        check_one_validation! {
            &format!("@group(0) @binding(0) var<storage> sbuf: {};", ty),
            Err(
                naga::valid::ValidationError::GlobalVariable {
                    name,
                    handle: _,
                    source: naga::valid::GlobalVariableError::MissingTypeFlags { .. },
                },
            )
            if name == "sbuf"
        }

        check_one_validation! {
            &format!("@group(0) @binding(0) var<uniform> ubuf: {};", ty),
            Err(naga::valid::ValidationError::GlobalVariable {
                    name,
                    handle: _,
                    source: naga::valid::GlobalVariableError::MissingTypeFlags { .. },
                },
            )
            if name == "ubuf"
        }
    }
}

#[test]
fn misplaced_break_if() {
    check(
        "
        fn test_misplaced_break_if() {
            loop {
                break if true;
            }
        }
        ",
        r###"error: A break if is only allowed in a continuing block
  ┌─ wgsl:4:17
  │
4 │                 break if true;
  │                 ^^^^^^^^ not in a continuing block

"###,
    );
}

#[test]
fn break_if_bad_condition() {
    check_validation! {
        "
        fn test_break_if_bad_condition() {
            loop {
                continuing {
                    break if 1;
                }
            }
        }
        ":
        Err(
            naga::valid::ValidationError::Function {
                source: naga::valid::FunctionError::InvalidIfType(_),
                ..
            },
        )
    }
}

#[test]
fn swizzle_assignment() {
    check(
        "
        fn f() {
            var v = vec2(0);
            v.xy = vec2(1);
        }
    ",
        r###"error: invalid left-hand side of assignment
  ┌─ wgsl:4:13
  │
4 │             v.xy = vec2(1);
  │             ^^^^ cannot assign to this expression
  │
  = note: WGSL does not support assignments to swizzles
  = note: consider assigning each component individually

"###,
    );
}

#[test]
fn binary_statement() {
    check(
        "
        fn f() {
            3 + 5;
        }
    ",
        r###"error: expected assignment or increment/decrement, found ';'
  ┌─ wgsl:3:18
  │
3 │             3 + 5;
  │                  ^ expected assignment or increment/decrement

"###,
    );
}

#[test]
fn assign_to_expr() {
    check(
        "
        fn f() {
            3 + 5 = 10;
        }
        ",
        r###"error: invalid left-hand side of assignment
  ┌─ wgsl:3:13
  │
3 │             3 + 5 = 10;
  │             ^^^^^ cannot assign to this expression

"###,
    );
}

#[test]
fn assign_to_let() {
    check(
        "
        fn f() {
            let a = 10;
	        a = 20;
        }
        ",
        r###"error: invalid left-hand side of assignment
  ┌─ wgsl:4:10
  │
4 │             a = 20;
  │             ^ cannot assign to this expression
  │
  = note: 'a' is an immutable binding
  = note: consider declaring it with `var` instead of `let`

"###,
    );
}

#[test]
fn recursive_function() {
    check(
        "
        fn f() {
            f();
        }
        ",
        r###"error: declaration of `f` is recursive
  ┌─ wgsl:2:12
  │
2 │         fn f() {
  │            ^
3 │             f();
  │             ^ uses itself here

"###,
    );
}

#[test]
fn cyclic_function() {
    check(
        "
        fn f() {
            g();
        }
        fn g() {
            f();
        }
        ",
        r###"error: declaration of `f` is cyclic
  ┌─ wgsl:2:12
  │
2 │         fn f() {
  │            ^
3 │             g();
  │             ^ uses `g`
4 │         }
5 │         fn g() {
  │            ^
6 │             f();
  │             ^ ending the cycle

"###,
    );
}

#[test]
fn switch_signed_unsigned_mismatch() {
    check(
        "
        fn x(y: u32) {
	        switch y {
		        case 1: {}
	        }
        }
        ",
        r###"error: invalid switch value
  ┌─ wgsl:4:16
  │
4 │                 case 1: {}
  │                      ^ expected unsigned integer
  │
  = note: suffix the integer with a `u`: '1u'

"###,
    );

    check(
        "
        fn x(y: i32) {
	        switch y {
		        case 1u: {}
	        }
        }
        ",
        r###"error: invalid switch value
  ┌─ wgsl:4:16
  │
4 │                 case 1u: {}
  │                      ^^ expected signed integer
  │
  = note: remove the `u` suffix: '1'

"###,
    );
}

#[test]
fn function_returns_void() {
    check(
        "
        fn x() {
	        let a = vec2<f32>(1, 2u);
        }

        fn b() {
	        let a = x();
        }
    ",
        r###"error: function does not return any value
  ┌─ wgsl:7:18
  │
7 │             let a = x();
  │                     ^
  │
  = note: perhaps you meant to call the function in a separate statement?

"###,
    )
}<|MERGE_RESOLUTION|>--- conflicted
+++ resolved
@@ -78,21 +78,12 @@
 #[test]
 fn invalid_texture_sample_type() {
     check(
-<<<<<<< HEAD
-        "const x: texture_2d<f16>;",
-        r###"error: texture sample type must be one of f32, i32 or u32, but found f16
+        "const x: texture_2d<bool>;",
+        r###"error: texture sample type must be one of f32, i32 or u32, but found bool
   ┌─ wgsl:1:21
   │
-1 │ const x: texture_2d<f16>;
-  │                     ^^^ must be one of f32, i32 or u32
-=======
-        "let x: texture_2d<bool>;",
-        r###"error: texture sample type must be one of f32, i32 or u32, but found bool
-  ┌─ wgsl:1:19
-  │
-1 │ let x: texture_2d<bool>;
-  │                   ^^^^ must be one of f32, i32 or u32
->>>>>>> 461fdda4
+1 │ const x: texture_2d<bool>;
+  │                     ^^^^ must be one of f32, i32 or u32
 
 "###,
     );
