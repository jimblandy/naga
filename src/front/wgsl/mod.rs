/*!
Frontend for [WGSL][wgsl] (WebGPU Shading Language).

[wgsl]: https://gpuweb.github.io/gpuweb/wgsl.html
*/

mod ast;
mod construction;
mod conv;
mod index;
mod lexer;
mod number;
#[cfg(test)]
mod tests;

use crate::{
    arena::{Arena, Handle, UniqueArena},
    proc::{ensure_block_returns, Alignment, Layouter, ResolveContext, ResolveError},
    span::SourceLocation,
    FastHashMap, FastHashSet, Span,
};

use self::{lexer::Lexer, number::Number};
use codespan_reporting::{
    diagnostic::{Diagnostic, Label},
    files::SimpleFile,
    term::{
        self,
        termcolor::{ColorChoice, NoColor, StandardStream},
    },
};
use std::{borrow::Cow, convert::TryFrom, ops::Range};
use thiserror::Error;

type TokenSpan<'a> = (Token<'a>, Span);

#[derive(Copy, Clone, Debug, PartialEq)]
pub enum Token<'a> {
    Separator(char),
    Paren(char),
    Attribute,
    Number(Result<Number, NumberError>),
    Word(&'a str),
    Operation(char),
    LogicalOperation(char),
    ShiftOperation(char),
    AssignmentOperation(char),
    IncrementOperation,
    DecrementOperation,
    Arrow,
    Unknown(char),
    Trivia,
    End,
}

#[derive(Copy, Clone, Debug, PartialEq)]
pub enum NumberType {
    I32,
    U32,
    F32,
}

#[derive(Copy, Clone, Debug, PartialEq)]
pub enum ExpectedToken<'a> {
    Token(Token<'a>),
    Identifier,
    Number(NumberType),
    Integer,
    /// A compile-time constant expression.
    Constant,
    /// Expected: constant, parenthesized expression, identifier
    PrimaryExpression,
    /// Expected: assignment, increment/decrement expression
    Assignment,
    /// Expected: '}', identifier
    FieldName,
    /// Expected: 'case', 'default', '}'
    SwitchItem,
    /// Expected: ',', ')'
    WorkgroupSizeSeparator,
    /// Expected: 'struct', 'let', 'var', 'type', ';', 'fn', eof
    GlobalItem,
    /// Expected a type.
    Type,
    /// Access of `var`, `let`, `const`.
    Variable,
    /// Access of a function
    Function,
}

#[derive(Clone, Copy, Debug, Error, PartialEq)]
pub enum NumberError {
    #[error("invalid numeric literal format")]
    Invalid,
    #[error("numeric literal not representable by target type")]
    NotRepresentable,
    #[error("unimplemented f16 type")]
    UnimplementedF16,
}

#[derive(Copy, Clone, Debug, PartialEq)]
pub enum InvalidAssignmentType {
    Other,
    Swizzle,
    ImmutableBinding,
}

#[derive(Clone, Debug)]
pub enum Error<'a> {
    Unexpected(Span, ExpectedToken<'a>),
    UnexpectedComponents(Span),
    BadNumber(Span, NumberError),
    /// A negative signed integer literal where both signed and unsigned,
    /// but only non-negative literals are allowed.
    NegativeInt(Span),
    BadU32Constant(Span),
    BadMatrixScalarKind(Span, crate::ScalarKind, u8),
    BadAccessor(Span),
    BadTexture(Span),
    BadTypeCast {
        span: Span,
        from_type: String,
        to_type: String,
    },
    BadTextureSampleType {
        span: Span,
        kind: crate::ScalarKind,
        width: u8,
    },
    BadIncrDecrReferenceType(Span),
    InvalidResolve(ResolveError),
    InvalidForInitializer(Span),
    /// A break if appeared outside of a continuing block
    InvalidBreakIf(Span),
    InvalidGatherComponent(Span),
    InvalidConstructorComponentType(Span, i32),
    InvalidIdentifierUnderscore(Span),
    ReservedIdentifierPrefix(Span),
    UnknownAddressSpace(Span),
    UnknownAttribute(Span),
    UnknownBuiltin(Span),
    UnknownAccess(Span),
    UnknownIdent(Span, &'a str),
    UnknownScalarType(Span),
    UnknownType(Span),
    UnknownStorageFormat(Span),
    UnknownConservativeDepth(Span),
    SizeAttributeTooLow(Span, u32),
    AlignAttributeTooLow(Span, Alignment),
    NonPowerOfTwoAlignAttribute(Span),
    InconsistentBinding(Span),
    TypeNotConstructible(Span),
    TypeNotInferrable(Span),
    InitializationTypeMismatch(Span, String, String),
    MissingType(Span),
    MissingAttribute(&'static str, Span),
    InvalidAtomicPointer(Span),
    InvalidAtomicOperandType(Span),
    Pointer(&'static str, Span),
    NotPointer(Span),
    NotReference(&'static str, Span),
    InvalidAssignment {
        span: Span,
        ty: InvalidAssignmentType,
    },
    ReservedKeyword(Span),
    Redefinition {
        previous: Span,
        current: Span,
    },
    RecursiveDeclaration {
        ident: Span,
        usage: Span,
    },
    CyclicDeclaration {
        ident: Span,
        path: Vec<(Span, Span)>,
    },
    ConstExprUnsupported(Span),
    InvalidSwitchValue {
        uint: bool,
        span: Span,
    },
    CalledEntryPoint(Span),
    WrongArgumentCount {
        span: Span,
        expected: Range<u32>,
        found: u32,
    },
    FunctionReturnsVoid(Span),
    Other,
}

impl<'a> Error<'a> {
    fn as_parse_error(&self, source: &'a str) -> ParseError {
        match *self {
            Error::Unexpected(unexpected_span, expected) => {
                let expected_str = match expected {
                        ExpectedToken::Token(token) => {
                            match token {
                                Token::Separator(c) => format!("'{}'", c),
                                Token::Paren(c) => format!("'{}'", c),
                                Token::Attribute => "@".to_string(),
                                Token::Number(_) => "number".to_string(),
                                Token::Word(s) => s.to_string(),
                                Token::Operation(c) => format!("operation ('{}')", c),
                                Token::LogicalOperation(c) => format!("logical operation ('{}')", c),
                                Token::ShiftOperation(c) => format!("bitshift ('{}{}')", c, c),
                                Token::AssignmentOperation(c) if c=='<' || c=='>' => format!("bitshift ('{}{}=')", c, c),
                                Token::AssignmentOperation(c) => format!("operation ('{}=')", c),
                                Token::IncrementOperation => "increment operation".to_string(),
                                Token::DecrementOperation => "decrement operation".to_string(),
                                Token::Arrow => "->".to_string(),
                                Token::Unknown(c) => format!("unknown ('{}')", c),
                                Token::Trivia => "trivia".to_string(),
                                Token::End => "end".to_string(),
                            }
                        }
                        ExpectedToken::Identifier => "identifier".to_string(),
                        ExpectedToken::Number(ty) => {
                            match ty {
                                NumberType::I32 => "32-bit signed integer literal",
                                NumberType::U32 => "32-bit unsigned integer literal",
                                NumberType::F32 => "32-bit floating-point literal",
                            }.to_string()
                        },
                        ExpectedToken::Integer => "unsigned/signed integer literal".to_string(),
                        ExpectedToken::Constant => "compile-time constant".to_string(),
                        ExpectedToken::PrimaryExpression => "expression".to_string(),
                        ExpectedToken::Assignment => "assignment or increment/decrement".to_string(),
                        ExpectedToken::FieldName => "field name or a closing curly bracket to signify the end of the struct".to_string(),
                        ExpectedToken::SwitchItem => "switch item ('case' or 'default') or a closing curly bracket to signify the end of the switch statement ('}')".to_string(),
                        ExpectedToken::WorkgroupSizeSeparator => "workgroup size separator (',') or a closing parenthesis".to_string(),
                        ExpectedToken::GlobalItem => "global item ('struct', 'const', 'var', 'type', ';', 'fn') or the end of the file".to_string(),
                        ExpectedToken::Type => "type".to_string(),
                        ExpectedToken::Variable => "variable access".to_string(),
                        ExpectedToken::Function => "function name".to_string(),
                    };
                ParseError {
                    message: format!(
                        "expected {}, found '{}'",
                        expected_str, &source[unexpected_span],
                    ),
                    labels: vec![(unexpected_span, format!("expected {}", expected_str).into())],
                    notes: vec![],
                }
            }
            Error::UnexpectedComponents(bad_span) => ParseError {
                message: "unexpected components".to_string(),
                labels: vec![(bad_span, "unexpected components".into())],
                notes: vec![],
            },
            Error::BadNumber(bad_span, ref err) => ParseError {
                message: format!("{}: `{}`", err, &source[bad_span],),
                labels: vec![(bad_span, err.to_string().into())],
                notes: vec![],
            },
            Error::NegativeInt(bad_span) => ParseError {
                message: format!(
                    "expected non-negative integer literal, found `{}`",
                    &source[bad_span],
                ),
                labels: vec![(bad_span, "expected non-negative integer".into())],
                notes: vec![],
            },
            Error::BadU32Constant(bad_span) => ParseError {
                message: format!(
                    "expected unsigned integer constant expression, found `{}`",
                    &source[bad_span],
                ),
                labels: vec![(bad_span, "expected unsigned integer".into())],
                notes: vec![],
            },
            Error::BadMatrixScalarKind(span, kind, width) => ParseError {
                message: format!(
                    "matrix scalar type must be floating-point, but found `{}`",
                    kind.to_wgsl(width)
                ),
                labels: vec![(span, "must be floating-point (e.g. `f32`)".into())],
                notes: vec![],
            },
            Error::BadAccessor(accessor_span) => ParseError {
                message: format!("invalid field accessor `{}`", &source[accessor_span],),
                labels: vec![(accessor_span, "invalid accessor".into())],
                notes: vec![],
            },
            Error::UnknownIdent(ident_span, ident) => ParseError {
                message: format!("no definition in scope for identifier: '{}'", ident),
                labels: vec![(ident_span, "unknown identifier".into())],
                notes: vec![],
            },
<<<<<<< HEAD
            Error::UnknownScalarType(bad_span) => ParseError {
                message: format!("unknown scalar type: '{}'", &source[bad_span]),
                labels: vec![(bad_span, "unknown scalar type".into())],
                notes: vec!["Valid scalar types are f16, f32, f64, \
                             i8, i16, i32, i64, \
                             u8, u16, u32, u64, bool"
                    .into()],
=======
            Error::UnknownScalarType(ref bad_span) => ParseError {
                message: format!("unknown scalar type: '{}'", &source[bad_span.clone()]),
                labels: vec![(bad_span.clone(), "unknown scalar type".into())],
                notes: vec!["Valid scalar types are f32, f64, i32, u32, bool".into()],
>>>>>>> 461fdda4
            },
            Error::BadTextureSampleType { span, kind, width } => ParseError {
                message: format!(
                    "texture sample type must be one of f32, i32 or u32, but found {}",
                    kind.to_wgsl(width)
                ),
                labels: vec![(span, "must be one of f32, i32 or u32".into())],
                notes: vec![],
            },
            Error::BadIncrDecrReferenceType(span) => ParseError {
                message:
                    "increment/decrement operation requires reference type to be one of i32 or u32"
                        .to_string(),
                labels: vec![(span, "must be a reference type of i32 or u32".into())],
                notes: vec![],
            },
            Error::BadTexture(bad_span) => ParseError {
                message: format!(
                    "expected an image, but found '{}' which is not an image",
                    &source[bad_span]
                ),
                labels: vec![(bad_span, "not an image".into())],
                notes: vec![],
            },
            Error::BadTypeCast {
                span,
                ref from_type,
                ref to_type,
            } => {
                let msg = format!("cannot cast a {} to a {}", from_type, to_type);
                ParseError {
                    message: msg.clone(),
                    labels: vec![(span, msg.into())],
                    notes: vec![],
                }
            }
            Error::InvalidResolve(ref resolve_error) => ParseError {
                message: resolve_error.to_string(),
                labels: vec![],
                notes: vec![],
            },
            Error::InvalidForInitializer(bad_span) => ParseError {
                message: format!(
                    "for(;;) initializer is not an assignment or a function call: '{}'",
                    &source[bad_span]
                ),
                labels: vec![(bad_span, "not an assignment or function call".into())],
                notes: vec![],
            },
            Error::InvalidBreakIf(bad_span) => ParseError {
                message: "A break if is only allowed in a continuing block".to_string(),
                labels: vec![(bad_span, "not in a continuing block".into())],
                notes: vec![],
            },
            Error::InvalidGatherComponent(bad_span) => ParseError {
                message: format!(
                    "textureGather component '{}' doesn't exist, must be 0, 1, 2, or 3",
                    &source[bad_span]
                ),
                labels: vec![(bad_span, "invalid component".into())],
                notes: vec![],
            },
            Error::InvalidConstructorComponentType(bad_span, component) => ParseError {
                message: format!(
                    "invalid type for constructor component at index [{}]",
                    component
                ),
                labels: vec![(bad_span, "invalid component type".into())],
                notes: vec![],
            },
            Error::InvalidIdentifierUnderscore(bad_span) => ParseError {
                message: "Identifier can't be '_'".to_string(),
                labels: vec![(bad_span, "invalid identifier".into())],
                notes: vec![
                    "Use phony assignment instead ('_ =' notice the absence of 'let' or 'var')"
                        .to_string(),
                ],
            },
            Error::ReservedIdentifierPrefix(bad_span) => ParseError {
                message: format!(
                    "Identifier starts with a reserved prefix: '{}'",
                    &source[bad_span]
                ),
                labels: vec![(bad_span, "invalid identifier".into())],
                notes: vec![],
            },
            Error::UnknownAddressSpace(bad_span) => ParseError {
                message: format!("unknown address space: '{}'", &source[bad_span]),
                labels: vec![(bad_span, "unknown address space".into())],
                notes: vec![],
            },
            Error::UnknownAttribute(bad_span) => ParseError {
                message: format!("unknown attribute: '{}'", &source[bad_span]),
                labels: vec![(bad_span, "unknown attribute".into())],
                notes: vec![],
            },
            Error::UnknownBuiltin(bad_span) => ParseError {
                message: format!("unknown builtin: '{}'", &source[bad_span]),
                labels: vec![(bad_span, "unknown builtin".into())],
                notes: vec![],
            },
            Error::UnknownAccess(bad_span) => ParseError {
                message: format!("unknown access: '{}'", &source[bad_span]),
                labels: vec![(bad_span, "unknown access".into())],
                notes: vec![],
            },
            Error::UnknownStorageFormat(bad_span) => ParseError {
                message: format!("unknown storage format: '{}'", &source[bad_span]),
                labels: vec![(bad_span, "unknown storage format".into())],
                notes: vec![],
            },
            Error::UnknownConservativeDepth(bad_span) => ParseError {
                message: format!("unknown conservative depth: '{}'", &source[bad_span]),
                labels: vec![(bad_span, "unknown conservative depth".into())],
                notes: vec![],
            },
            Error::UnknownType(bad_span) => ParseError {
                message: format!("unknown type: '{}'", &source[bad_span]),
                labels: vec![(bad_span, "unknown type".into())],
                notes: vec![],
            },
            Error::SizeAttributeTooLow(bad_span, min_size) => ParseError {
                message: format!("struct member size must be at least {}", min_size),
                labels: vec![(bad_span, format!("must be at least {}", min_size).into())],
                notes: vec![],
            },
            Error::AlignAttributeTooLow(bad_span, min_align) => ParseError {
                message: format!("struct member alignment must be at least {}", min_align),
                labels: vec![(bad_span, format!("must be at least {}", min_align).into())],
                notes: vec![],
            },
            Error::NonPowerOfTwoAlignAttribute(bad_span) => ParseError {
                message: "struct member alignment must be a power of 2".to_string(),
                labels: vec![(bad_span, "must be a power of 2".into())],
                notes: vec![],
            },
            Error::InconsistentBinding(span) => ParseError {
                message: "input/output binding is not consistent".to_string(),
                labels: vec![(span, "input/output binding is not consistent".into())],
                notes: vec![],
            },
            Error::TypeNotConstructible(span) => ParseError {
                message: format!("type `{}` is not constructible", &source[span]),
                labels: vec![(span, "type is not constructible".into())],
                notes: vec![],
            },
            Error::TypeNotInferrable(span) => ParseError {
                message: "type can't be inferred".to_string(),
                labels: vec![(span, "type can't be inferred".into())],
                notes: vec![],
            },
            Error::InitializationTypeMismatch(name_span, ref expected_ty, ref got_ty) => {
                ParseError {
                    message: format!(
                        "the type of `{}` is expected to be `{}`, but got `{}`",
                        &source[name_span], expected_ty, got_ty,
                    ),
                    labels: vec![(
                        name_span,
                        format!("definition of `{}`", &source[name_span]).into(),
                    )],
                    notes: vec![],
                }
            }
            Error::MissingType(name_span) => ParseError {
                message: format!("variable `{}` needs a type", &source[name_span]),
                labels: vec![(
                    name_span,
                    format!("definition of `{}`", &source[name_span]).into(),
                )],
                notes: vec![],
            },
            Error::MissingAttribute(name, name_span) => ParseError {
                message: format!(
                    "variable `{}` needs a '{}' attribute",
                    &source[name_span], name
                ),
                labels: vec![(
                    name_span,
                    format!("definition of `{}`", &source[name_span]).into(),
                )],
                notes: vec![],
            },
            Error::InvalidAtomicPointer(span) => ParseError {
                message: "atomic operation is done on a pointer to a non-atomic".to_string(),
                labels: vec![(span, "atomic pointer is invalid".into())],
                notes: vec![],
            },
            Error::InvalidAtomicOperandType(span) => ParseError {
                message: "atomic operand type is inconsistent with the operation".to_string(),
                labels: vec![(span, "atomic operand type is invalid".into())],
                notes: vec![],
            },
            Error::NotPointer(span) => ParseError {
                message: "the operand of the `*` operator must be a pointer".to_string(),
                labels: vec![(span, "expression is not a pointer".into())],
                notes: vec![],
            },
            Error::NotReference(what, span) => ParseError {
                message: format!("{} must be a reference", what),
                labels: vec![(span, "expression is not a reference".into())],
                notes: vec![],
            },
            Error::InvalidAssignment { span, ty } => ParseError {
                message: "invalid left-hand side of assignment".into(),
                labels: vec![(span, "cannot assign to this expression".into())],
                notes: match ty {
                    InvalidAssignmentType::Swizzle => vec![
                        "WGSL does not support assignments to swizzles".into(),
                        "consider assigning each component individually".into(),
                    ],
                    InvalidAssignmentType::ImmutableBinding => vec![
                        format!("'{}' is an immutable binding", &source[span]),
                        "consider declaring it with `var` instead of `let`".into(),
                    ],
                    InvalidAssignmentType::Other => vec![],
                },
            },
            Error::Pointer(what, span) => ParseError {
                message: format!("{} must not be a pointer", what),
                labels: vec![(span, "expression is a pointer".into())],
                notes: vec![],
            },
            Error::ReservedKeyword(name_span) => ParseError {
                message: format!("name `{}` is a reserved keyword", &source[name_span]),
                labels: vec![(
                    name_span,
                    format!("definition of `{}`", &source[name_span]).into(),
                )],
                notes: vec![],
            },
            Error::Redefinition { previous, current } => ParseError {
                message: format!("redefinition of `{}`", &source[current]),
                labels: vec![
                    (
                        current,
                        format!("redefinition of `{}`", &source[current]).into(),
                    ),
                    (
                        previous,
                        format!("previous definition of `{}`", &source[previous]).into(),
                    ),
                ],
                notes: vec![],
            },
            Error::RecursiveDeclaration { ident, usage } => ParseError {
                message: format!("declaration of `{}` is recursive", &source[ident]),
                labels: vec![(ident, "".into()), (usage, "uses itself here".into())],
                notes: vec![],
            },
            Error::CyclicDeclaration { ident, ref path } => ParseError {
                message: format!("declaration of `{}` is cyclic", &source[ident]),
                labels: path
                    .iter()
                    .enumerate()
                    .flat_map(|(i, &(ident, usage))| {
                        [
                            (ident, "".into()),
                            (
                                usage,
                                if i == path.len() - 1 {
                                    "ending the cycle".into()
                                } else {
                                    format!("uses `{}`", &source[ident]).into()
                                },
                            ),
                        ]
                    })
                    .collect(),
                notes: vec![],
            },
            Error::ConstExprUnsupported(span) => ParseError {
                message: "this constant expression is not supported".to_string(),
                labels: vec![(span, "expression is not supported".into())],
                notes: vec!["this should be fixed in a future version of Naga".into()],
            },
            Error::InvalidSwitchValue { uint, span } => ParseError {
                message: "invalid switch value".to_string(),
                labels: vec![(
                    span,
                    if uint {
                        "expected unsigned integer"
                    } else {
                        "expected signed integer"
                    }
                    .into(),
                )],
                notes: vec![if uint {
                    format!("suffix the integer with a `u`: '{}u'", &source[span])
                } else {
                    let span = span.to_range().unwrap();
                    format!(
                        "remove the `u` suffix: '{}'",
                        &source[span.start..span.end - 1]
                    )
                }],
            },
            Error::CalledEntryPoint(span) => ParseError {
                message: "entry point cannot be called".to_string(),
                labels: vec![(span, "entry point cannot be called".into())],
                notes: vec![],
            },
            Error::WrongArgumentCount {
                span,
                ref expected,
                found,
            } => ParseError {
                message: format!(
                    "wrong number of arguments: expected {}, found {}",
                    if expected.len() < 2 {
                        format!("{}", expected.start)
                    } else {
                        format!("{}..{}", expected.start, expected.end)
                    },
                    found
                ),
                labels: vec![(span, "wrong number of arguments".into())],
                notes: vec![],
            },
            Error::FunctionReturnsVoid(span) => ParseError {
                message: "function does not return any value".to_string(),
                labels: vec![(span, "".into())],
                notes: vec![
                    "perhaps you meant to call the function in a separate statement?".into(),
                ],
            },
            Error::Other => ParseError {
                message: "other error".to_string(),
                labels: vec![],
                notes: vec![],
            },
        }
    }
}

impl crate::StorageFormat {
    const fn to_wgsl(self) -> &'static str {
        use crate::StorageFormat as Sf;
        match self {
            Sf::R8Unorm => "r8unorm",
            Sf::R8Snorm => "r8snorm",
            Sf::R8Uint => "r8uint",
            Sf::R8Sint => "r8sint",
            Sf::R16Uint => "r16uint",
            Sf::R16Sint => "r16sint",
            Sf::R16Float => "r16float",
            Sf::Rg8Unorm => "rg8unorm",
            Sf::Rg8Snorm => "rg8snorm",
            Sf::Rg8Uint => "rg8uint",
            Sf::Rg8Sint => "rg8sint",
            Sf::R32Uint => "r32uint",
            Sf::R32Sint => "r32sint",
            Sf::R32Float => "r32float",
            Sf::Rg16Uint => "rg16uint",
            Sf::Rg16Sint => "rg16sint",
            Sf::Rg16Float => "rg16float",
            Sf::Rgba8Unorm => "rgba8unorm",
            Sf::Rgba8Snorm => "rgba8snorm",
            Sf::Rgba8Uint => "rgba8uint",
            Sf::Rgba8Sint => "rgba8sint",
            Sf::Rgb10a2Unorm => "rgb10a2unorm",
            Sf::Rg11b10Float => "rg11b10float",
            Sf::Rg32Uint => "rg32uint",
            Sf::Rg32Sint => "rg32sint",
            Sf::Rg32Float => "rg32float",
            Sf::Rgba16Uint => "rgba16uint",
            Sf::Rgba16Sint => "rgba16sint",
            Sf::Rgba16Float => "rgba16float",
            Sf::Rgba32Uint => "rgba32uint",
            Sf::Rgba32Sint => "rgba32sint",
            Sf::Rgba32Float => "rgba32float",
        }
    }
}

impl crate::TypeInner {
    /// Formats the type as it is written in wgsl.
    ///
    /// For example `vec3<f32>`.
    ///
    /// Note: The names of a `TypeInner::Struct` is not known. Therefore this method will simply return "struct" for them.
    fn to_wgsl(
        &self,
        types: &UniqueArena<crate::Type>,
        constants: &Arena<crate::Constant>,
    ) -> String {
        use crate::TypeInner as Ti;

        match *self {
            Ti::Scalar { kind, width } => kind.to_wgsl(width),
            Ti::Vector { size, kind, width } => {
                format!("vec{}<{}>", size as u32, kind.to_wgsl(width))
            }
            Ti::Matrix {
                columns,
                rows,
                width,
            } => {
                format!(
                    "mat{}x{}<{}>",
                    columns as u32,
                    rows as u32,
                    crate::ScalarKind::Float.to_wgsl(width),
                )
            }
            Ti::Atomic { kind, width } => {
                format!("atomic<{}>", kind.to_wgsl(width))
            }
            Ti::Pointer { base, .. } => {
                let base = &types[base];
                let name = base.name.as_deref().unwrap_or("unknown");
                format!("ptr<{}>", name)
            }
            Ti::ValuePointer { kind, width, .. } => {
                format!("ptr<{}>", kind.to_wgsl(width))
            }
            Ti::Array { base, size, .. } => {
                let member_type = &types[base];
                let base = member_type.name.as_deref().unwrap_or("unknown");
                match size {
                    crate::ArraySize::Constant(size) => {
                        let constant = &constants[size];
                        let size = constant
                            .name
                            .clone()
                            .unwrap_or_else(|| match constant.inner {
                                crate::ConstantInner::Scalar {
                                    value: crate::ScalarValue::Uint(size),
                                    ..
                                } => size.to_string(),
                                crate::ConstantInner::Scalar {
                                    value: crate::ScalarValue::Sint(size),
                                    ..
                                } => size.to_string(),
                                _ => "?".to_string(),
                            });
                        format!("array<{}, {}>", base, size)
                    }
                    crate::ArraySize::Dynamic => format!("array<{}>", base),
                }
            }
            Ti::Struct { .. } => {
                // TODO: Actually output the struct?
                "struct".to_string()
            }
            Ti::Image {
                dim,
                arrayed,
                class,
            } => {
                let dim_suffix = match dim {
                    crate::ImageDimension::D1 => "_1d",
                    crate::ImageDimension::D2 => "_2d",
                    crate::ImageDimension::D3 => "_3d",
                    crate::ImageDimension::Cube => "_cube",
                };
                let array_suffix = if arrayed { "_array" } else { "" };

                let class_suffix = match class {
                    crate::ImageClass::Sampled { multi: true, .. } => "_multisampled",
                    crate::ImageClass::Depth { multi: false } => "_depth",
                    crate::ImageClass::Depth { multi: true } => "_depth_multisampled",
                    crate::ImageClass::Sampled { multi: false, .. }
                    | crate::ImageClass::Storage { .. } => "",
                };

                let type_in_brackets = match class {
                    crate::ImageClass::Sampled { kind, .. } => {
                        // Note: The only valid widths are 4 bytes wide.
                        // The lexer has already verified this, so we can safely assume it here.
                        // https://gpuweb.github.io/gpuweb/wgsl/#sampled-texture-type
                        let element_type = kind.to_wgsl(4);
                        format!("<{}>", element_type)
                    }
                    crate::ImageClass::Depth { multi: _ } => String::new(),
                    crate::ImageClass::Storage { format, access } => {
                        if access.contains(crate::StorageAccess::STORE) {
                            format!("<{},write>", format.to_wgsl())
                        } else {
                            format!("<{}>", format.to_wgsl())
                        }
                    }
                };

                format!(
                    "texture{}{}{}{}",
                    class_suffix, dim_suffix, array_suffix, type_in_brackets
                )
            }
            Ti::Sampler { .. } => "sampler".to_string(),
            Ti::BindingArray { base, size, .. } => {
                let member_type = &types[base];
                let base = member_type.name.as_deref().unwrap_or("unknown");
                match size {
                    crate::ArraySize::Constant(size) => {
                        let size = constants[size].name.as_deref().unwrap_or("unknown");
                        format!("binding_array<{}, {}>", base, size)
                    }
                    crate::ArraySize::Dynamic => format!("binding_array<{}>", base),
                }
            }
        }
    }
}

mod type_inner_tests {
    #[test]
    fn to_wgsl() {
        let mut types = crate::UniqueArena::new();
        let mut constants = crate::Arena::new();
        let c = constants.append(
            crate::Constant {
                name: Some("C".to_string()),
                specialization: None,
                inner: crate::ConstantInner::Scalar {
                    width: 4,
                    value: crate::ScalarValue::Uint(32),
                },
            },
            Default::default(),
        );

        let mytype1 = types.insert(
            crate::Type {
                name: Some("MyType1".to_string()),
                inner: crate::TypeInner::Struct {
                    members: vec![],
                    span: 0,
                },
            },
            Default::default(),
        );
        let mytype2 = types.insert(
            crate::Type {
                name: Some("MyType2".to_string()),
                inner: crate::TypeInner::Struct {
                    members: vec![],
                    span: 0,
                },
            },
            Default::default(),
        );

        let array = crate::TypeInner::Array {
            base: mytype1,
            stride: 4,
            size: crate::ArraySize::Constant(c),
        };
        assert_eq!(array.to_wgsl(&types, &constants), "array<MyType1, C>");

        let mat = crate::TypeInner::Matrix {
            rows: crate::VectorSize::Quad,
            columns: crate::VectorSize::Bi,
            width: 8,
        };
        assert_eq!(mat.to_wgsl(&types, &constants), "mat2x4<f64>");

        let ptr = crate::TypeInner::Pointer {
            base: mytype2,
            space: crate::AddressSpace::Storage {
                access: crate::StorageAccess::default(),
            },
        };
        assert_eq!(ptr.to_wgsl(&types, &constants), "ptr<MyType2>");

        let img1 = crate::TypeInner::Image {
            dim: crate::ImageDimension::D2,
            arrayed: false,
            class: crate::ImageClass::Sampled {
                kind: crate::ScalarKind::Float,
                multi: true,
            },
        };
        assert_eq!(
            img1.to_wgsl(&types, &constants),
            "texture_multisampled_2d<f32>"
        );

        let img2 = crate::TypeInner::Image {
            dim: crate::ImageDimension::Cube,
            arrayed: true,
            class: crate::ImageClass::Depth { multi: false },
        };
        assert_eq!(img2.to_wgsl(&types, &constants), "texture_depth_cube_array");

        let img3 = crate::TypeInner::Image {
            dim: crate::ImageDimension::D2,
            arrayed: false,
            class: crate::ImageClass::Depth { multi: true },
        };
        assert_eq!(
            img3.to_wgsl(&types, &constants),
            "texture_depth_multisampled_2d"
        );

        let array = crate::TypeInner::BindingArray {
            base: mytype1,
            size: crate::ArraySize::Constant(c),
        };
        assert_eq!(
            array.to_wgsl(&types, &constants),
            "binding_array<MyType1, C>"
        );
    }
}

impl crate::ScalarKind {
    /// Format a scalar kind+width as a type is written in wgsl.
    ///
    /// Examples: `f32`, `u64`, `bool`.
    fn to_wgsl(self, width: u8) -> String {
        let prefix = match self {
            crate::ScalarKind::Sint => "i",
            crate::ScalarKind::Uint => "u",
            crate::ScalarKind::Float => "f",
            crate::ScalarKind::Bool => return "bool".to_string(),
        };
        format!("{}{}", prefix, width * 8)
    }
}

struct ParseExpressionContext<'input, 'temp, 'out> {
    expressions: &'out mut Arena<ast::Expression<'input>>,
    global_expressions: Option<&'out mut Arena<ast::Expression<'input>>>,
    types: &'out mut Arena<ast::Type<'input>>,
    local_table: &'temp mut super::SymbolTable<&'input str, Handle<ast::Local>>,
    locals: &'out mut Arena<ast::Local>,
    unresolved: &'out mut FastHashSet<ast::Dependency<'input>>,
}

impl<'a> ParseExpressionContext<'a, '_, '_> {
    fn reborrow(&mut self) -> ParseExpressionContext<'a, '_, '_> {
        ParseExpressionContext {
            expressions: self.expressions,
            global_expressions: self.global_expressions.as_deref_mut(),
            types: self.types,
            local_table: self.local_table,
            locals: self.locals,
            unresolved: self.unresolved,
        }
    }

    fn global_expr_as_expr(&mut self) -> ParseExpressionContext<'a, '_, '_> {
        ParseExpressionContext {
            expressions: match self.global_expressions.as_deref_mut() {
                Some(x) => x,
                None => self.expressions,
            },
            global_expressions: None,
            types: self.types,
            local_table: self.local_table,
            locals: self.locals,
            unresolved: self.unresolved,
        }
    }

    fn parse_binary_op(
        &mut self,
        lexer: &mut Lexer<'a>,
        classifier: impl Fn(Token<'a>) -> Option<crate::BinaryOperator>,
        mut parser: impl FnMut(
            &mut Lexer<'a>,
            ParseExpressionContext<'a, '_, '_>,
        ) -> Result<Handle<ast::Expression<'a>>, Error<'a>>,
    ) -> Result<Handle<ast::Expression<'a>>, Error<'a>> {
        let start = lexer.start_byte_offset();
        let mut accumulator = parser(lexer, self.reborrow())?;
        while let Some(op) = classifier(lexer.peek().0) {
            let _ = lexer.next();
            let left = accumulator;
            let right = parser(lexer, self.reborrow())?;
            accumulator = self.expressions.append(
                ast::Expression::Binary { op, left, right },
                lexer.span_from(start),
            );
        }
        Ok(accumulator)
    }
}

struct OutputContext<'source, 'temp, 'out> {
    read_expressions: Option<&'temp Arena<ast::Expression<'source>>>,
    global_expressions: &'temp Arena<ast::Expression<'source>>,
    globals: &'temp mut FastHashMap<&'source str, GlobalDecl>,
    types: &'temp Arena<ast::Type<'source>>,
    module: &'out mut crate::Module,
}

impl<'source> OutputContext<'source, '_, '_> {
    fn reborrow(&mut self) -> OutputContext<'source, '_, '_> {
        OutputContext {
            read_expressions: self.read_expressions,
            global_expressions: self.global_expressions,
            globals: self.globals,
            types: self.types,
            module: self.module,
        }
    }

    fn ensure_type_exists(&mut self, inner: crate::TypeInner) -> Handle<crate::Type> {
        self.module
            .types
            .insert(crate::Type { inner, name: None }, Span::UNDEFINED)
    }
}

struct StatementContext<'source, 'temp, 'out> {
    local_table: &'temp mut FastHashMap<Handle<ast::Local>, TypedExpression>,
    globals: &'temp mut FastHashMap<&'source str, GlobalDecl>,
    global_expressions: &'temp Arena<ast::Expression<'source>>,
    types: &'temp Arena<ast::Type<'source>>,
    read_expressions: &'temp Arena<ast::Expression<'source>>,
    typifier: &'temp mut super::Typifier,
    variables: &'out mut Arena<crate::LocalVariable>,
    expressions: &'out mut Arena<crate::Expression>,
    named_expressions: &'out mut FastHashMap<Handle<crate::Expression>, String>,
    arguments: &'out [crate::FunctionArgument],
    module: &'out mut crate::Module,
}

impl<'a, 'temp> StatementContext<'a, 'temp, '_> {
    fn reborrow(&mut self) -> StatementContext<'a, '_, '_> {
        StatementContext {
            local_table: self.local_table,
            globals: self.globals,
            global_expressions: self.global_expressions,
            types: self.types,
            read_expressions: self.read_expressions,
            typifier: self.typifier,
            variables: self.variables,
            expressions: self.expressions,
            named_expressions: self.named_expressions,
            arguments: self.arguments,
            module: self.module,
        }
    }

    fn as_expression<'t>(
        &'t mut self,
        block: &'t mut crate::Block,
        emitter: &'t mut super::Emitter,
    ) -> ExpressionContext<'a, 't, '_>
    where
        'temp: 't,
    {
        ExpressionContext {
            local_table: self.local_table,
            globals: self.globals,
            global_expressions: self.global_expressions,
            types: self.types,
            read_expressions: self.read_expressions,
            typifier: self.typifier,
            expressions: self.expressions,
            module: self.module,
            local_vars: self.variables,
            arguments: self.arguments,
            block,
            emitter,
        }
    }

    fn as_output(&mut self) -> OutputContext<'a, '_, '_> {
        OutputContext {
            read_expressions: Some(self.read_expressions),
            global_expressions: self.global_expressions,
            globals: self.globals,
            types: self.types,
            module: self.module,
        }
    }
}

struct ExpressionContext<'source, 'temp, 'out> {
    local_table: &'temp mut FastHashMap<Handle<ast::Local>, TypedExpression>,
    globals: &'temp mut FastHashMap<&'source str, GlobalDecl>,
    global_expressions: &'temp Arena<ast::Expression<'source>>,
    types: &'temp Arena<ast::Type<'source>>,
    read_expressions: &'temp Arena<ast::Expression<'source>>,
    typifier: &'temp mut super::Typifier,
    expressions: &'out mut Arena<crate::Expression>,
    local_vars: &'out Arena<crate::LocalVariable>,
    arguments: &'out [crate::FunctionArgument],
    module: &'out mut crate::Module,
    block: &'temp mut crate::Block,
    emitter: &'temp mut super::Emitter,
}

impl<'a> ExpressionContext<'a, '_, '_> {
    fn reborrow(&mut self) -> ExpressionContext<'a, '_, '_> {
        ExpressionContext {
            local_table: self.local_table,
            globals: self.globals,
            global_expressions: self.global_expressions,
            types: self.types,
            read_expressions: self.read_expressions,
            typifier: self.typifier,
            expressions: self.expressions,
            module: self.module,
            local_vars: self.local_vars,
            arguments: self.arguments,
            block: self.block,
            emitter: self.emitter,
        }
    }

    fn as_output(&mut self) -> OutputContext<'a, '_, '_> {
        OutputContext {
            read_expressions: Some(self.read_expressions),
            global_expressions: self.global_expressions,
            globals: self.globals,
            types: self.types,
            module: self.module,
        }
    }

    fn resolve_type(
        &mut self,
        handle: Handle<crate::Expression>,
    ) -> Result<Handle<crate::Type>, Error<'a>> {
        let resolve_ctx = ResolveContext {
            constants: &self.module.constants,
            types: &self.module.types,
            global_vars: &self.module.global_variables,
            local_vars: self.local_vars,
            functions: &self.module.functions,
            arguments: self.arguments,
        };
        match self.typifier.grow(handle, self.expressions, &resolve_ctx) {
            Err(e) => Err(Error::InvalidResolve(e)),
            Ok(()) => Ok(self.typifier.get_handle(handle, &mut self.module.types)),
        }
    }

    fn image_data(
        &mut self,
        image: Handle<crate::Expression>,
        span: Span,
    ) -> Result<(crate::ImageClass, bool), Error<'a>> {
        let ty = self.resolve_type(image)?;
        match self.module.types[ty].inner {
            crate::TypeInner::Image { class, arrayed, .. } => Ok((class, arrayed)),
            _ => Err(Error::BadTexture(span)),
        }
    }

    fn prepare_args<'b>(
        &mut self,
        args: &'b [Handle<ast::Expression<'a>>],
        min_args: u32,
        span: Span,
    ) -> ArgumentContext<'b, 'a> {
        ArgumentContext {
            args: args.iter(),
            min_args,
            args_used: 0,
            total_args: args.len() as u32,
            span,
        }
    }

    /// Insert splats, if needed by the non-'*' operations.
    fn binary_op_splat(
        &mut self,
        op: crate::BinaryOperator,
        left: &mut Handle<crate::Expression>,
        right: &mut Handle<crate::Expression>,
    ) -> Result<(), Error<'a>> {
        if op != crate::BinaryOperator::Multiply {
            let ty = self.resolve_type(*left)?;
            let left_size = match self.module.types[ty].inner {
                crate::TypeInner::Vector { size, .. } => Some(size),
                _ => None,
            };

            let ty = self.resolve_type(*right)?;
            match (left_size, &self.module.types[ty].inner) {
                (Some(size), &crate::TypeInner::Scalar { .. }) => {
                    *right = self.expressions.append(
                        crate::Expression::Splat {
                            size,
                            value: *right,
                        },
                        self.expressions.get_span(*right),
                    );
                }
                (None, &crate::TypeInner::Vector { size, .. }) => {
                    *left = self.expressions.append(
                        crate::Expression::Splat { size, value: *left },
                        self.expressions.get_span(*left),
                    );
                }
                _ => {}
            }
        }

        Ok(())
    }

    /// Add a single expression to the expression table that is not covered by `self.emitter`.
    ///
    /// This is useful for `CallResult` and `AtomicResult` expressions, which should not be covered by
    /// `Emit` statements.
    fn interrupt_emitter(
        &mut self,
        expression: crate::Expression,
        span: Span,
    ) -> Handle<crate::Expression> {
        self.block.extend(self.emitter.finish(self.expressions));
        let result = self.expressions.append(expression, span);
        self.emitter.start(self.expressions);
        result
    }

    /// Apply the WGSL Load Rule to `expr`.
    ///
    /// If `expr` is has type `ref<SC, T, A>`, perform a load to produce a value of type
    /// `T`. Otherwise, return `expr` unchanged.
    fn apply_load_rule(&mut self, expr: TypedExpression) -> Handle<crate::Expression> {
        if expr.is_reference {
            let load = crate::Expression::Load {
                pointer: expr.handle,
            };
            let span = self.expressions.get_span(expr.handle);
            self.expressions.append(load, span)
        } else {
            expr.handle
        }
    }

    /// Creates a zero value constant of type `ty`
    ///
    /// Returns `None` if the given `ty` is not a constructible type
    fn create_zero_value_constant(
        &mut self,
        ty: Handle<crate::Type>,
    ) -> Option<Handle<crate::Constant>> {
        let inner = match self.module.types[ty].inner {
            crate::TypeInner::Scalar { kind, width } => {
                let value = match kind {
                    crate::ScalarKind::Sint => crate::ScalarValue::Sint(0),
                    crate::ScalarKind::Uint => crate::ScalarValue::Uint(0),
                    crate::ScalarKind::Float => crate::ScalarValue::Float(0.),
                    crate::ScalarKind::Bool => crate::ScalarValue::Bool(false),
                };
                crate::ConstantInner::Scalar { width, value }
            }
            crate::TypeInner::Vector { size, kind, width } => {
                let scalar_ty = self.ensure_type_exists(crate::TypeInner::Scalar { width, kind });
                let component = self.create_zero_value_constant(scalar_ty);
                crate::ConstantInner::Composite {
                    ty,
                    components: (0..size as u8).map(|_| component).collect::<Option<_>>()?,
                }
            }
            crate::TypeInner::Matrix {
                columns,
                rows,
                width,
            } => {
                let vec_ty = self.ensure_type_exists(crate::TypeInner::Vector {
                    width,
                    kind: crate::ScalarKind::Float,
                    size: rows,
                });
                let component = self.create_zero_value_constant(vec_ty);
                crate::ConstantInner::Composite {
                    ty,
                    components: (0..columns as u8)
                        .map(|_| component)
                        .collect::<Option<_>>()?,
                }
            }
            crate::TypeInner::Array {
                base,
                size: crate::ArraySize::Constant(size),
                ..
            } => {
                let component = self.create_zero_value_constant(base);
                crate::ConstantInner::Composite {
                    ty,
                    components: (0..self.module.constants[size].to_array_length().unwrap())
                        .map(|_| component)
                        .collect::<Option<_>>()?,
                }
            }
            crate::TypeInner::Struct { ref members, .. } => {
                let members = members.clone();
                crate::ConstantInner::Composite {
                    ty,
                    components: members
                        .iter()
                        .map(|member| self.create_zero_value_constant(member.ty))
                        .collect::<Option<_>>()?,
                }
            }
            _ => return None,
        };

        let constant = self.module.constants.fetch_or_append(
            crate::Constant {
                name: None,
                specialization: None,
                inner,
            },
            Span::UNDEFINED,
        );
        Some(constant)
    }

    /// Format type `ty`.
    fn fmt_ty(&self, ty: Handle<crate::Type>) -> String {
        let ty = &self.module.types[ty];
        ty.name
            .clone()
            .unwrap_or_else(|| ty.inner.to_wgsl(&self.module.types, &self.module.constants))
    }

    fn ensure_type_exists(&mut self, inner: crate::TypeInner) -> Handle<crate::Type> {
        self.as_output().ensure_type_exists(inner)
    }
}

struct ArgumentContext<'ctx, 'source> {
    args: std::slice::Iter<'ctx, Handle<ast::Expression<'source>>>,
    min_args: u32,
    args_used: u32,
    total_args: u32,
    span: Span,
}

impl<'source> ArgumentContext<'_, 'source> {
    pub fn finish(self) -> Result<(), Error<'source>> {
        if self.args.len() == 0 {
            Ok(())
        } else {
            Err(Error::WrongArgumentCount {
                found: self.total_args,
                expected: self.min_args..self.args_used + 1,
                span: self.span,
            })
        }
    }

    pub fn next(&mut self) -> Result<Handle<ast::Expression<'source>>, Error<'source>> {
        match self.args.next().copied() {
            Some(arg) => {
                self.args_used += 1;
                Ok(arg)
            }
            None => Err(Error::WrongArgumentCount {
                found: self.total_args,
                expected: self.min_args..self.args_used + 1,
                span: self.span,
            }),
        }
    }
}

/// A Naga [`Expression`] handle, with WGSL type information.
///
/// Naga and WGSL types are very close, but Naga lacks WGSL's 'reference' types,
/// which we need to know to apply the Load Rule. This struct carries a Naga
/// `Handle<Expression>` along with enough information to determine its WGSL type.
///
/// [`Expression`]: crate::Expression
#[derive(Debug, Copy, Clone)]
struct TypedExpression {
    /// The handle of the Naga expression.
    handle: Handle<crate::Expression>,

    /// True if this expression's WGSL type is a reference.
    ///
    /// When this is true, `handle` must be a pointer.
    is_reference: bool,
}

impl TypedExpression {
    const fn non_reference(handle: Handle<crate::Expression>) -> TypedExpression {
        TypedExpression {
            handle,
            is_reference: false,
        }
    }
}

enum Composition {
    Single(u32),
    Multi(crate::VectorSize, [crate::SwizzleComponent; 4]),
}

impl Composition {
    const fn letter_component(letter: char) -> Option<crate::SwizzleComponent> {
        use crate::SwizzleComponent as Sc;
        match letter {
            'x' | 'r' => Some(Sc::X),
            'y' | 'g' => Some(Sc::Y),
            'z' | 'b' => Some(Sc::Z),
            'w' | 'a' => Some(Sc::W),
            _ => None,
        }
    }

    fn extract_impl(name: &str, name_span: Span) -> Result<u32, Error> {
        let ch = name.chars().next().ok_or(Error::BadAccessor(name_span))?;
        match Self::letter_component(ch) {
            Some(sc) => Ok(sc as u32),
            None => Err(Error::BadAccessor(name_span)),
        }
    }

    fn make(name: &str, name_span: Span) -> Result<Self, Error> {
        if name.len() > 1 {
            let mut components = [crate::SwizzleComponent::X; 4];
            for (comp, ch) in components.iter_mut().zip(name.chars()) {
                *comp = Self::letter_component(ch).ok_or(Error::BadAccessor(name_span))?;
            }

            let size = match name.len() {
                2 => crate::VectorSize::Bi,
                3 => crate::VectorSize::Tri,
                4 => crate::VectorSize::Quad,
                _ => return Err(Error::BadAccessor(name_span)),
            };
            Ok(Composition::Multi(size, components))
        } else {
            Self::extract_impl(name, name_span).map(Composition::Single)
        }
    }
}

/// Which grammar rule we are in the midst of parsing.
///
/// This is used for error checking. `Parser` maintains a stack of
/// these and (occasionally) checks that it is being pushed and popped
/// as expected.
#[derive(Clone, Debug, PartialEq)]
enum Rule {
    Attribute,
    VariableDecl,
    TypeDecl,
    FunctionDecl,
    Block,
    Statement,
    PrimaryExpr,
    SingularExpr,
    UnaryExpr,
    GeneralExpr,
}

#[derive(Default)]
struct BindingParser {
    location: Option<u32>,
    built_in: Option<crate::BuiltIn>,
    interpolation: Option<crate::Interpolation>,
    sampling: Option<crate::Sampling>,
    invariant: bool,
}

impl BindingParser {
    fn parse<'a>(
        &mut self,
        lexer: &mut Lexer<'a>,
        name: &'a str,
        name_span: Span,
    ) -> Result<(), Error<'a>> {
        match name {
            "location" => {
                lexer.expect(Token::Paren('('))?;
                self.location = Some(Parser::parse_non_negative_i32_literal(lexer)?);
                lexer.expect(Token::Paren(')'))?;
            }
            "builtin" => {
                lexer.expect(Token::Paren('('))?;
                let (raw, span) = lexer.next_ident_with_span()?;
                self.built_in = Some(conv::map_built_in(raw, span)?);
                lexer.expect(Token::Paren(')'))?;
            }
            "interpolate" => {
                lexer.expect(Token::Paren('('))?;
                let (raw, span) = lexer.next_ident_with_span()?;
                self.interpolation = Some(conv::map_interpolation(raw, span)?);
                if lexer.skip(Token::Separator(',')) {
                    let (raw, span) = lexer.next_ident_with_span()?;
                    self.sampling = Some(conv::map_sampling(raw, span)?);
                }
                lexer.expect(Token::Paren(')'))?;
            }
            "invariant" => self.invariant = true,
            _ => return Err(Error::UnknownAttribute(name_span)),
        }
        Ok(())
    }

    const fn finish<'a>(self, span: Span) -> Result<Option<crate::Binding>, Error<'a>> {
        match (
            self.location,
            self.built_in,
            self.interpolation,
            self.sampling,
            self.invariant,
        ) {
            (None, None, None, None, false) => Ok(None),
            (Some(location), None, interpolation, sampling, false) => {
                // Before handing over the completed `Module`, we call
                // `apply_default_interpolation` to ensure that the interpolation and
                // sampling have been explicitly specified on all vertex shader output and fragment
                // shader input user bindings, so leaving them potentially `None` here is fine.
                Ok(Some(crate::Binding::Location {
                    location,
                    interpolation,
                    sampling,
                }))
            }
            (None, Some(crate::BuiltIn::Position { .. }), None, None, invariant) => {
                Ok(Some(crate::Binding::BuiltIn(crate::BuiltIn::Position {
                    invariant,
                })))
            }
            (None, Some(built_in), None, None, false) => {
                Ok(Some(crate::Binding::BuiltIn(built_in)))
            }
            (_, _, _, _, _) => Err(Error::InconsistentBinding(span)),
        }
    }
}

#[derive(Clone, Debug)]
pub struct ParseError {
    message: String,
    labels: Vec<(Span, Cow<'static, str>)>,
    notes: Vec<String>,
}

impl ParseError {
    pub fn labels(&self) -> impl Iterator<Item = (Span, &str)> + ExactSizeIterator + '_ {
        self.labels
            .iter()
            .map(|&(span, ref msg)| (span, msg.as_ref()))
    }

    pub fn message(&self) -> &str {
        &self.message
    }

    fn diagnostic(&self) -> Diagnostic<()> {
        let diagnostic = Diagnostic::error()
            .with_message(self.message.to_string())
            .with_labels(
                self.labels
                    .iter()
                    .map(|label| {
                        Label::primary((), label.0.to_range().unwrap())
                            .with_message(label.1.to_string())
                    })
                    .collect(),
            )
            .with_notes(
                self.notes
                    .iter()
                    .map(|note| format!("note: {}", note))
                    .collect(),
            );
        diagnostic
    }

    /// Emits a summary of the error to standard error stream.
    pub fn emit_to_stderr(&self, source: &str) {
        self.emit_to_stderr_with_path(source, "wgsl")
    }

    /// Emits a summary of the error to standard error stream.
    pub fn emit_to_stderr_with_path(&self, source: &str, path: &str) {
        let files = SimpleFile::new(path, source);
        let config = codespan_reporting::term::Config::default();
        let writer = StandardStream::stderr(ColorChoice::Auto);
        term::emit(&mut writer.lock(), &config, &files, &self.diagnostic())
            .expect("cannot write error");
    }

    /// Emits a summary of the error to a string.
    pub fn emit_to_string(&self, source: &str) -> String {
        self.emit_to_string_with_path(source, "wgsl")
    }

    /// Emits a summary of the error to a string.
    pub fn emit_to_string_with_path(&self, source: &str, path: &str) -> String {
        let files = SimpleFile::new(path, source);
        let config = codespan_reporting::term::Config::default();
        let mut writer = NoColor::new(Vec::new());
        term::emit(&mut writer, &config, &files, &self.diagnostic()).expect("cannot write error");
        String::from_utf8(writer.into_inner()).unwrap()
    }

    /// Returns a [`SourceLocation`] for the first label in the error message.
    pub fn location(&self, source: &str) -> Option<SourceLocation> {
        self.labels.get(0).map(|label| label.0.location(source))
    }
}

impl std::fmt::Display for ParseError {
    fn fmt(&self, f: &mut std::fmt::Formatter<'_>) -> std::fmt::Result {
        write!(f, "{}", self.message)
    }
}

impl std::error::Error for ParseError {
    fn source(&self) -> Option<&(dyn std::error::Error + 'static)> {
        None
    }
}

pub struct Parser {
    rules: Vec<(Rule, usize)>,
}

impl Parser {
    pub const fn new() -> Self {
        Parser { rules: Vec::new() }
    }

    fn reset(&mut self) {
        self.rules.clear();
    }

    fn push_rule_span(&mut self, rule: Rule, lexer: &mut Lexer<'_>) {
        self.rules.push((rule, lexer.start_byte_offset()));
    }

    fn pop_rule_span(&mut self, lexer: &Lexer<'_>) -> Span {
        let (_, initial) = self.rules.pop().unwrap();
        lexer.span_from(initial)
    }

    fn peek_rule_span(&mut self, lexer: &Lexer<'_>) -> Span {
        let &(_, initial) = self.rules.last().unwrap();
        lexer.span_from(initial)
    }

    fn parse_switch_value<'a>(
        lexer: &mut Lexer<'a>,
    ) -> Result<(ast::SwitchValue, Span), Error<'a>> {
        let token_span = lexer.next();
        match token_span.0 {
            Token::Word("default") => Ok((ast::SwitchValue::Default, token_span.1)),
            Token::Number(Ok(Number::U32(num))) => Ok((ast::SwitchValue::U32(num), token_span.1)),
            Token::Number(Ok(Number::I32(num))) => Ok((ast::SwitchValue::I32(num), token_span.1)),
            Token::Number(Err(e)) => Err(Error::BadNumber(token_span.1, e)),
            _ => Err(Error::Unexpected(token_span.1, ExpectedToken::Integer)),
        }
    }

    /// Parse a non-negative signed integer literal.
    /// This is for attributes like `size`, `location` and others.
    fn parse_non_negative_i32_literal<'a>(lexer: &mut Lexer<'a>) -> Result<u32, Error<'a>> {
        match lexer.next() {
            (Token::Number(Ok(Number::I32(num))), span) => {
                u32::try_from(num).map_err(|_| Error::NegativeInt(span))
            }
            (Token::Number(Err(e)), span) => Err(Error::BadNumber(span, e)),
            other => Err(Error::Unexpected(
                other.1,
                ExpectedToken::Number(NumberType::I32),
            )),
        }
    }

    /// Parse a non-negative integer literal that may be either signed or unsigned.
    /// This is for the `workgroup_size` attribute and array lengths.
    /// Note: these values should be no larger than [`i32::MAX`], but this is not checked here.
    fn parse_generic_non_negative_int_literal<'a>(lexer: &mut Lexer<'a>) -> Result<u32, Error<'a>> {
        match lexer.next() {
            (Token::Number(Ok(Number::I32(num))), span) => {
                u32::try_from(num).map_err(|_| Error::NegativeInt(span))
            }
            (Token::Number(Ok(Number::U32(num))), _) => Ok(num),
            (Token::Number(Err(e)), span) => Err(Error::BadNumber(span, e)),
            other => Err(Error::Unexpected(
                other.1,
                ExpectedToken::Number(NumberType::I32),
            )),
        }
    }

    fn parse_constructor_type<'a>(
        &mut self,
        lexer: &mut Lexer<'a>,
        word: &'a str,
        span: Span,
        mut ctx: ParseExpressionContext<'a, '_, '_>,
    ) -> Result<Option<ast::ConstructorType<'a>>, Error<'a>> {
        if let Some((kind, width)) = conv::get_scalar_type(word) {
            return Ok(Some(ast::ConstructorType::Scalar { kind, width }));
        }

        let partial = match word {
            "vec2" => ast::ConstructorType::PartialVector {
                size: crate::VectorSize::Bi,
            },
            "vec3" => ast::ConstructorType::PartialVector {
                size: crate::VectorSize::Tri,
            },
            "vec4" => ast::ConstructorType::PartialVector {
                size: crate::VectorSize::Quad,
            },
            "mat2x2" => ast::ConstructorType::PartialMatrix {
                columns: crate::VectorSize::Bi,
                rows: crate::VectorSize::Bi,
            },
            "mat2x3" => ast::ConstructorType::PartialMatrix {
                columns: crate::VectorSize::Bi,
                rows: crate::VectorSize::Tri,
            },
            "mat2x4" => ast::ConstructorType::PartialMatrix {
                columns: crate::VectorSize::Bi,
                rows: crate::VectorSize::Quad,
            },
            "mat3x2" => ast::ConstructorType::PartialMatrix {
                columns: crate::VectorSize::Tri,
                rows: crate::VectorSize::Bi,
            },
            "mat3x3" => ast::ConstructorType::PartialMatrix {
                columns: crate::VectorSize::Tri,
                rows: crate::VectorSize::Tri,
            },
            "mat3x4" => ast::ConstructorType::PartialMatrix {
                columns: crate::VectorSize::Tri,
                rows: crate::VectorSize::Quad,
            },
            "mat4x2" => ast::ConstructorType::PartialMatrix {
                columns: crate::VectorSize::Quad,
                rows: crate::VectorSize::Bi,
            },
            "mat4x3" => ast::ConstructorType::PartialMatrix {
                columns: crate::VectorSize::Quad,
                rows: crate::VectorSize::Tri,
            },
            "mat4x4" => ast::ConstructorType::PartialMatrix {
                columns: crate::VectorSize::Quad,
                rows: crate::VectorSize::Quad,
            },
            "array" => ast::ConstructorType::PartialArray,
            "atomic"
            | "binding_array"
            | "sampler"
            | "sampler_comparison"
            | "texture_1d"
            | "texture_1d_array"
            | "texture_2d"
            | "texture_2d_array"
            | "texture_3d"
            | "texture_cube"
            | "texture_cube_array"
            | "texture_multisampled_2d"
            | "texture_multisampled_2d_array"
            | "texture_depth_2d"
            | "texture_depth_2d_array"
            | "texture_depth_cube"
            | "texture_depth_cube_array"
            | "texture_depth_multisampled_2d"
            | "texture_storage_1d"
            | "texture_storage_1d_array"
            | "texture_storage_2d"
            | "texture_storage_2d_array"
            | "texture_storage_3d" => return Err(Error::TypeNotConstructible(span)),
            _ => return Ok(None),
        };

        // parse component type if present
        match (lexer.peek().0, partial) {
            (Token::Paren('<'), ast::ConstructorType::PartialVector { size }) => {
                let (kind, width) = lexer.next_scalar_generic()?;
                Ok(Some(ast::ConstructorType::Vector { size, kind, width }))
            }
            (Token::Paren('<'), ast::ConstructorType::PartialMatrix { columns, rows }) => {
                let (kind, width, span) = lexer.next_scalar_generic_with_span()?;
                match kind {
                    crate::ScalarKind::Float => Ok(Some(ast::ConstructorType::Matrix {
                        columns,
                        rows,
                        width,
                    })),
                    _ => Err(Error::BadMatrixScalarKind(span, kind, width)),
                }
            }
            (Token::Paren('<'), ast::ConstructorType::PartialArray) => {
                lexer.expect_generic_paren('<')?;
                let base = self.parse_type_decl(lexer, ctx.reborrow())?;
                let size = if lexer.skip(Token::Separator(',')) {
                    let expr = self.parse_unary_expression(lexer, ctx.global_expr_as_expr())?;
                    ast::ArraySize::Constant(expr)
                } else {
                    ast::ArraySize::Dynamic
                };
                lexer.expect_generic_paren('>')?;

                Ok(Some(ast::ConstructorType::Array { base, size }))
            }
            (_, partial) => Ok(Some(partial)),
        }
    }

    /// Expects `name` to be consumed (not in lexer).
    fn parse_arguments<'a>(
        &mut self,
        lexer: &mut Lexer<'a>,
        mut ctx: ParseExpressionContext<'a, '_, '_>,
    ) -> Result<Vec<Handle<ast::Expression<'a>>>, Error<'a>> {
        lexer.open_arguments()?;
        let mut arguments = Vec::new();
        loop {
            if !arguments.is_empty() {
                if !lexer.next_argument()? {
                    break;
                }
            } else if lexer.skip(Token::Paren(')')) {
                break;
            }
            let arg = self.parse_general_expression(lexer, ctx.reborrow())?;
            arguments.push(arg);
        }

        Ok(arguments)
    }

<<<<<<< HEAD
    /// Expects [`Rule::PrimaryExpr`] or [`Rule::SingularExpr`] on top; does not pop it.
    /// Expects `name` to be consumed (not in lexer).
    fn parse_function_call<'a>(
=======
    fn parse_atomic_helper<'a>(
        &mut self,
        lexer: &mut Lexer<'a>,
        fun: crate::AtomicFunction,
        mut ctx: ExpressionContext<'a, '_, '_>,
    ) -> Result<Handle<crate::Expression>, Error<'a>> {
        lexer.open_arguments()?;
        let pointer = self.parse_general_expression(lexer, ctx.reborrow())?;
        lexer.expect(Token::Separator(','))?;
        let ctx_span = ctx.reborrow();
        let (value, value_span) =
            lexer.capture_span(|lexer| self.parse_general_expression(lexer, ctx_span))?;
        lexer.close_arguments()?;

        let expression = match *ctx.resolve_type(value)? {
            crate::TypeInner::Scalar { kind, width } => crate::Expression::AtomicResult {
                ty: ctx.types.insert(
                    crate::Type {
                        name: None,
                        inner: crate::TypeInner::Scalar { kind, width },
                    },
                    NagaSpan::UNDEFINED,
                ),
                comparison: false,
            },
            _ => return Err(Error::InvalidAtomicOperandType(value_span)),
        };

        let span = NagaSpan::from(value_span);
        let result = ctx.interrupt_emitter(expression, span);
        ctx.block.push(
            crate::Statement::Atomic {
                pointer,
                fun,
                value,
                result,
            },
            span,
        );
        Ok(result)
    }

    /// Expects [`Rule::PrimaryExpr`] or [`Rule::SingularExpr`] on top; does not pop it.
    /// Expects `word` to be peeked (still in lexer), doesn't consume if returning None.
    fn parse_function_call_inner<'a>(
>>>>>>> 461fdda4
        &mut self,
        lexer: &mut Lexer<'a>,
        name: &'a str,
        name_span: Span,
        mut ctx: ParseExpressionContext<'a, '_, '_>,
    ) -> Result<Handle<ast::Expression<'a>>, Error<'a>> {
        assert!(self.rules.last().is_some());
<<<<<<< HEAD
=======
        let expr = if let Some(fun) = conv::map_relational_fun(name) {
            let _ = lexer.next();
            lexer.open_arguments()?;
            let argument = self.parse_general_expression(lexer, ctx.reborrow())?;
            lexer.close_arguments()?;
            crate::Expression::Relational { fun, argument }
        } else if let Some(axis) = conv::map_derivative_axis(name) {
            let _ = lexer.next();
            lexer.open_arguments()?;
            let expr = self.parse_general_expression(lexer, ctx.reborrow())?;
            lexer.close_arguments()?;
            crate::Expression::Derivative { axis, expr }
        } else if let Some(fun) = conv::map_standard_fun(name) {
            let _ = lexer.next();
            lexer.open_arguments()?;
            let arg_count = fun.argument_count();
            let arg = self.parse_general_expression(lexer, ctx.reborrow())?;
            let arg1 = if arg_count > 1 {
                lexer.expect(Token::Separator(','))?;
                Some(self.parse_general_expression(lexer, ctx.reborrow())?)
            } else {
                None
            };
            let arg2 = if arg_count > 2 {
                lexer.expect(Token::Separator(','))?;
                Some(self.parse_general_expression(lexer, ctx.reborrow())?)
            } else {
                None
            };
            let arg3 = if arg_count > 3 {
                lexer.expect(Token::Separator(','))?;
                Some(self.parse_general_expression(lexer, ctx.reborrow())?)
            } else {
                None
            };
            lexer.close_arguments()?;
            crate::Expression::Math {
                fun,
                arg,
                arg1,
                arg2,
                arg3,
            }
        } else {
            match name {
                "bitcast" => {
                    let _ = lexer.next();
                    lexer.expect_generic_paren('<')?;
                    let (ty, type_span) = lexer.capture_span(|lexer| {
                        self.parse_type_decl(lexer, None, ctx.types, ctx.constants)
                    })?;
                    lexer.expect_generic_paren('>')?;

                    lexer.open_arguments()?;
                    let expr = self.parse_general_expression(lexer, ctx.reborrow())?;
                    lexer.close_arguments()?;

                    let kind = match ctx.types[ty].inner {
                        crate::TypeInner::Scalar { kind, .. } => kind,
                        crate::TypeInner::Vector { kind, .. } => kind,
                        _ => {
                            return Err(Error::BadTypeCast {
                                from_type: format!("{:?}", ctx.resolve_type(expr)?),
                                span: type_span,
                                to_type: format!("{:?}", ctx.types[ty].inner),
                            })
                        }
                    };

                    crate::Expression::As {
                        expr,
                        kind,
                        convert: None,
                    }
                }
                "select" => {
                    let _ = lexer.next();
                    lexer.open_arguments()?;
                    let reject = self.parse_general_expression(lexer, ctx.reborrow())?;
                    lexer.expect(Token::Separator(','))?;
                    let accept = self.parse_general_expression(lexer, ctx.reborrow())?;
                    lexer.expect(Token::Separator(','))?;
                    let condition = self.parse_general_expression(lexer, ctx.reborrow())?;
                    lexer.close_arguments()?;
                    crate::Expression::Select {
                        condition,
                        accept,
                        reject,
                    }
                }
                "arrayLength" => {
                    let _ = lexer.next();
                    lexer.open_arguments()?;
                    let array = self.parse_general_expression(lexer, ctx.reborrow())?;
                    lexer.close_arguments()?;
                    crate::Expression::ArrayLength(array)
                }
                // atomics
                "atomicLoad" => {
                    let _ = lexer.next();
                    lexer.open_arguments()?;
                    let pointer = self.parse_atomic_pointer(lexer, ctx.reborrow())?;
                    lexer.close_arguments()?;
                    crate::Expression::Load { pointer }
                }
                "atomicAdd" => {
                    let _ = lexer.next();
                    let handle = self.parse_atomic_helper(
                        lexer,
                        crate::AtomicFunction::Add,
                        ctx.reborrow(),
                    )?;
                    return Ok(Some(CalledFunction {
                        result: Some(handle),
                    }));
                }
                "atomicSub" => {
                    let _ = lexer.next();
                    let handle = self.parse_atomic_helper(
                        lexer,
                        crate::AtomicFunction::Subtract,
                        ctx.reborrow(),
                    )?;
                    return Ok(Some(CalledFunction {
                        result: Some(handle),
                    }));
                }
                "atomicAnd" => {
                    let _ = lexer.next();
                    let handle = self.parse_atomic_helper(
                        lexer,
                        crate::AtomicFunction::And,
                        ctx.reborrow(),
                    )?;
                    return Ok(Some(CalledFunction {
                        result: Some(handle),
                    }));
                }
                "atomicOr" => {
                    let _ = lexer.next();
                    let handle = self.parse_atomic_helper(
                        lexer,
                        crate::AtomicFunction::InclusiveOr,
                        ctx.reborrow(),
                    )?;
                    return Ok(Some(CalledFunction {
                        result: Some(handle),
                    }));
                }
                "atomicXor" => {
                    let _ = lexer.next();
                    let handle = self.parse_atomic_helper(
                        lexer,
                        crate::AtomicFunction::ExclusiveOr,
                        ctx.reborrow(),
                    )?;
                    return Ok(Some(CalledFunction {
                        result: Some(handle),
                    }));
                }
                "atomicMin" => {
                    let _ = lexer.next();
                    let handle =
                        self.parse_atomic_helper(lexer, crate::AtomicFunction::Min, ctx)?;
                    return Ok(Some(CalledFunction {
                        result: Some(handle),
                    }));
                }
                "atomicMax" => {
                    let _ = lexer.next();
                    let handle =
                        self.parse_atomic_helper(lexer, crate::AtomicFunction::Max, ctx)?;
                    return Ok(Some(CalledFunction {
                        result: Some(handle),
                    }));
                }
                "atomicExchange" => {
                    let _ = lexer.next();
                    let handle = self.parse_atomic_helper(
                        lexer,
                        crate::AtomicFunction::Exchange { compare: None },
                        ctx,
                    )?;
                    return Ok(Some(CalledFunction {
                        result: Some(handle),
                    }));
                }
                "atomicCompareExchangeWeak" => {
                    let _ = lexer.next();
                    lexer.open_arguments()?;
                    let pointer = self.parse_general_expression(lexer, ctx.reborrow())?;
                    lexer.expect(Token::Separator(','))?;
                    let cmp = self.parse_general_expression(lexer, ctx.reborrow())?;
                    lexer.expect(Token::Separator(','))?;
                    let (value, value_span) = lexer.capture_span(|lexer| {
                        self.parse_general_expression(lexer, ctx.reborrow())
                    })?;
                    lexer.close_arguments()?;

                    let expression = match *ctx.resolve_type(value)? {
                        crate::TypeInner::Scalar { kind, width } => {
                            let bool_ty = ctx.types.insert(
                                crate::Type {
                                    name: None,
                                    inner: crate::TypeInner::Scalar {
                                        kind: crate::ScalarKind::Bool,
                                        width: crate::BOOL_WIDTH,
                                    },
                                },
                                NagaSpan::UNDEFINED,
                            );
                            let scalar_ty = ctx.types.insert(
                                crate::Type {
                                    name: None,
                                    inner: crate::TypeInner::Scalar { kind, width },
                                },
                                NagaSpan::UNDEFINED,
                            );
                            let struct_ty = ctx.types.insert(
                                crate::Type {
                                    name: Some("__atomic_compare_exchange_result".to_string()),
                                    inner: crate::TypeInner::Struct {
                                        members: vec![
                                            crate::StructMember {
                                                name: Some("old_value".to_string()),
                                                ty: scalar_ty,
                                                binding: None,
                                                offset: 0,
                                            },
                                            crate::StructMember {
                                                name: Some("exchanged".to_string()),
                                                ty: bool_ty,
                                                binding: None,
                                                offset: 4,
                                            },
                                        ],
                                        span: 8,
                                    },
                                },
                                NagaSpan::UNDEFINED,
                            );
                            crate::Expression::AtomicResult {
                                ty: struct_ty,
                                comparison: true,
                            }
                        }
                        _ => return Err(Error::InvalidAtomicOperandType(value_span)),
                    };

                    let span = NagaSpan::from(self.peek_rule_span(lexer));
                    let result = ctx.interrupt_emitter(expression, span);
                    ctx.block.push(
                        crate::Statement::Atomic {
                            pointer,
                            fun: crate::AtomicFunction::Exchange { compare: Some(cmp) },
                            value,
                            result,
                        },
                        span,
                    );
                    return Ok(Some(CalledFunction {
                        result: Some(result),
                    }));
                }
                // texture sampling
                "textureSample" => {
                    let _ = lexer.next();
                    lexer.open_arguments()?;
                    let (image, image_span) =
                        self.parse_general_expression_with_span(lexer, ctx.reborrow())?;
                    lexer.expect(Token::Separator(','))?;
                    let sampler_expr = self.parse_general_expression(lexer, ctx.reborrow())?;
                    lexer.expect(Token::Separator(','))?;
                    let coordinate = self.parse_general_expression(lexer, ctx.reborrow())?;
                    let sc = ctx.prepare_sampling(image, image_span)?;
                    let array_index = if sc.arrayed {
                        lexer.expect(Token::Separator(','))?;
                        Some(self.parse_general_expression(lexer, ctx.reborrow())?)
                    } else {
                        None
                    };
                    let offset = if lexer.skip(Token::Separator(',')) {
                        Some(self.parse_const_expression(lexer, ctx.types, ctx.constants)?)
                    } else {
                        None
                    };
                    lexer.close_arguments()?;
                    crate::Expression::ImageSample {
                        image: sc.image,
                        sampler: sampler_expr,
                        gather: None,
                        coordinate,
                        array_index,
                        offset,
                        level: crate::SampleLevel::Auto,
                        depth_ref: None,
                    }
                }
                "textureSampleLevel" => {
                    let _ = lexer.next();
                    lexer.open_arguments()?;
                    let (image, image_span) =
                        self.parse_general_expression_with_span(lexer, ctx.reborrow())?;
                    lexer.expect(Token::Separator(','))?;
                    let sampler_expr = self.parse_general_expression(lexer, ctx.reborrow())?;
                    lexer.expect(Token::Separator(','))?;
                    let coordinate = self.parse_general_expression(lexer, ctx.reborrow())?;
                    let sc = ctx.prepare_sampling(image, image_span)?;
                    let array_index = if sc.arrayed {
                        lexer.expect(Token::Separator(','))?;
                        Some(self.parse_general_expression(lexer, ctx.reborrow())?)
                    } else {
                        None
                    };
                    lexer.expect(Token::Separator(','))?;
                    let level = self.parse_general_expression(lexer, ctx.reborrow())?;
                    let offset = if lexer.skip(Token::Separator(',')) {
                        Some(self.parse_const_expression(lexer, ctx.types, ctx.constants)?)
                    } else {
                        None
                    };
                    lexer.close_arguments()?;
                    crate::Expression::ImageSample {
                        image: sc.image,
                        sampler: sampler_expr,
                        gather: None,
                        coordinate,
                        array_index,
                        offset,
                        level: crate::SampleLevel::Exact(level),
                        depth_ref: None,
                    }
                }
                "textureSampleBias" => {
                    let _ = lexer.next();
                    lexer.open_arguments()?;
                    let (image, image_span) =
                        self.parse_general_expression_with_span(lexer, ctx.reborrow())?;
                    lexer.expect(Token::Separator(','))?;
                    let sampler_expr = self.parse_general_expression(lexer, ctx.reborrow())?;
                    lexer.expect(Token::Separator(','))?;
                    let coordinate = self.parse_general_expression(lexer, ctx.reborrow())?;
                    let sc = ctx.prepare_sampling(image, image_span)?;
                    let array_index = if sc.arrayed {
                        lexer.expect(Token::Separator(','))?;
                        Some(self.parse_general_expression(lexer, ctx.reborrow())?)
                    } else {
                        None
                    };
                    lexer.expect(Token::Separator(','))?;
                    let bias = self.parse_general_expression(lexer, ctx.reborrow())?;
                    let offset = if lexer.skip(Token::Separator(',')) {
                        Some(self.parse_const_expression(lexer, ctx.types, ctx.constants)?)
                    } else {
                        None
                    };
                    lexer.close_arguments()?;
                    crate::Expression::ImageSample {
                        image: sc.image,
                        sampler: sampler_expr,
                        gather: None,
                        coordinate,
                        array_index,
                        offset,
                        level: crate::SampleLevel::Bias(bias),
                        depth_ref: None,
                    }
                }
                "textureSampleGrad" => {
                    let _ = lexer.next();
                    lexer.open_arguments()?;
                    let (image, image_span) =
                        self.parse_general_expression_with_span(lexer, ctx.reborrow())?;
                    lexer.expect(Token::Separator(','))?;
                    let sampler_expr = self.parse_general_expression(lexer, ctx.reborrow())?;
                    lexer.expect(Token::Separator(','))?;
                    let coordinate = self.parse_general_expression(lexer, ctx.reborrow())?;
                    let sc = ctx.prepare_sampling(image, image_span)?;
                    let array_index = if sc.arrayed {
                        lexer.expect(Token::Separator(','))?;
                        Some(self.parse_general_expression(lexer, ctx.reborrow())?)
                    } else {
                        None
                    };
                    lexer.expect(Token::Separator(','))?;
                    let x = self.parse_general_expression(lexer, ctx.reborrow())?;
                    lexer.expect(Token::Separator(','))?;
                    let y = self.parse_general_expression(lexer, ctx.reborrow())?;
                    let offset = if lexer.skip(Token::Separator(',')) {
                        Some(self.parse_const_expression(lexer, ctx.types, ctx.constants)?)
                    } else {
                        None
                    };
                    lexer.close_arguments()?;
                    crate::Expression::ImageSample {
                        image: sc.image,
                        sampler: sampler_expr,
                        gather: None,
                        coordinate,
                        array_index,
                        offset,
                        level: crate::SampleLevel::Gradient { x, y },
                        depth_ref: None,
                    }
                }
                "textureSampleCompare" => {
                    let _ = lexer.next();
                    lexer.open_arguments()?;
                    let (image, image_span) =
                        self.parse_general_expression_with_span(lexer, ctx.reborrow())?;
                    lexer.expect(Token::Separator(','))?;
                    let sampler_expr = self.parse_general_expression(lexer, ctx.reborrow())?;
                    lexer.expect(Token::Separator(','))?;
                    let coordinate = self.parse_general_expression(lexer, ctx.reborrow())?;
                    let sc = ctx.prepare_sampling(image, image_span)?;
                    let array_index = if sc.arrayed {
                        lexer.expect(Token::Separator(','))?;
                        Some(self.parse_general_expression(lexer, ctx.reborrow())?)
                    } else {
                        None
                    };
                    lexer.expect(Token::Separator(','))?;
                    let reference = self.parse_general_expression(lexer, ctx.reborrow())?;
                    let offset = if lexer.skip(Token::Separator(',')) {
                        Some(self.parse_const_expression(lexer, ctx.types, ctx.constants)?)
                    } else {
                        None
                    };
                    lexer.close_arguments()?;
                    crate::Expression::ImageSample {
                        image: sc.image,
                        sampler: sampler_expr,
                        gather: None,
                        coordinate,
                        array_index,
                        offset,
                        level: crate::SampleLevel::Auto,
                        depth_ref: Some(reference),
                    }
                }
                "textureSampleCompareLevel" => {
                    let _ = lexer.next();
                    lexer.open_arguments()?;
                    let (image, image_span) =
                        self.parse_general_expression_with_span(lexer, ctx.reborrow())?;
                    lexer.expect(Token::Separator(','))?;
                    let sampler_expr = self.parse_general_expression(lexer, ctx.reborrow())?;
                    lexer.expect(Token::Separator(','))?;
                    let coordinate = self.parse_general_expression(lexer, ctx.reborrow())?;
                    let sc = ctx.prepare_sampling(image, image_span)?;
                    let array_index = if sc.arrayed {
                        lexer.expect(Token::Separator(','))?;
                        Some(self.parse_general_expression(lexer, ctx.reborrow())?)
                    } else {
                        None
                    };
                    lexer.expect(Token::Separator(','))?;
                    let reference = self.parse_general_expression(lexer, ctx.reborrow())?;
                    let offset = if lexer.skip(Token::Separator(',')) {
                        Some(self.parse_const_expression(lexer, ctx.types, ctx.constants)?)
                    } else {
                        None
                    };
                    lexer.close_arguments()?;
                    crate::Expression::ImageSample {
                        image: sc.image,
                        sampler: sampler_expr,
                        gather: None,
                        coordinate,
                        array_index,
                        offset,
                        level: crate::SampleLevel::Zero,
                        depth_ref: Some(reference),
                    }
                }
                "textureGather" => {
                    let _ = lexer.next();
                    lexer.open_arguments()?;
                    let component = if let (Token::Number(..), span) = lexer.peek() {
                        let index = Self::parse_non_negative_i32_literal(lexer)?;
                        lexer.expect(Token::Separator(','))?;
                        *crate::SwizzleComponent::XYZW
                            .get(index as usize)
                            .ok_or(Error::InvalidGatherComponent(span, index))?
                    } else {
                        crate::SwizzleComponent::X
                    };
                    let (image, image_span) =
                        self.parse_general_expression_with_span(lexer, ctx.reborrow())?;
                    lexer.expect(Token::Separator(','))?;
                    let sampler_expr = self.parse_general_expression(lexer, ctx.reborrow())?;
                    lexer.expect(Token::Separator(','))?;
                    let coordinate = self.parse_general_expression(lexer, ctx.reborrow())?;
                    let sc = ctx.prepare_sampling(image, image_span)?;
                    let array_index = if sc.arrayed {
                        lexer.expect(Token::Separator(','))?;
                        Some(self.parse_general_expression(lexer, ctx.reborrow())?)
                    } else {
                        None
                    };
                    let offset = if lexer.skip(Token::Separator(',')) {
                        Some(self.parse_const_expression(lexer, ctx.types, ctx.constants)?)
                    } else {
                        None
                    };
                    lexer.close_arguments()?;
                    crate::Expression::ImageSample {
                        image: sc.image,
                        sampler: sampler_expr,
                        gather: Some(component),
                        coordinate,
                        array_index,
                        offset,
                        level: crate::SampleLevel::Zero,
                        depth_ref: None,
                    }
                }
                "textureGatherCompare" => {
                    let _ = lexer.next();
                    lexer.open_arguments()?;
                    let (image, image_span) =
                        self.parse_general_expression_with_span(lexer, ctx.reborrow())?;
                    lexer.expect(Token::Separator(','))?;
                    let sampler_expr = self.parse_general_expression(lexer, ctx.reborrow())?;
                    lexer.expect(Token::Separator(','))?;
                    let coordinate = self.parse_general_expression(lexer, ctx.reborrow())?;
                    let sc = ctx.prepare_sampling(image, image_span)?;
                    let array_index = if sc.arrayed {
                        lexer.expect(Token::Separator(','))?;
                        Some(self.parse_general_expression(lexer, ctx.reborrow())?)
                    } else {
                        None
                    };
                    lexer.expect(Token::Separator(','))?;
                    let reference = self.parse_general_expression(lexer, ctx.reborrow())?;
                    let offset = if lexer.skip(Token::Separator(',')) {
                        Some(self.parse_const_expression(lexer, ctx.types, ctx.constants)?)
                    } else {
                        None
                    };
                    lexer.close_arguments()?;
                    crate::Expression::ImageSample {
                        image: sc.image,
                        sampler: sampler_expr,
                        gather: Some(crate::SwizzleComponent::X),
                        coordinate,
                        array_index,
                        offset,
                        level: crate::SampleLevel::Zero,
                        depth_ref: Some(reference),
                    }
                }
                "textureLoad" => {
                    let _ = lexer.next();
                    lexer.open_arguments()?;
                    let (image, image_span) =
                        self.parse_general_expression_with_span(lexer, ctx.reborrow())?;
                    lexer.expect(Token::Separator(','))?;
                    let coordinate = self.parse_general_expression(lexer, ctx.reborrow())?;
                    let (class, arrayed) = match *ctx.resolve_type(image)? {
                        crate::TypeInner::Image { class, arrayed, .. } => (class, arrayed),
                        _ => return Err(Error::BadTexture(image_span)),
                    };
                    let array_index = if arrayed {
                        lexer.expect(Token::Separator(','))?;
                        Some(self.parse_general_expression(lexer, ctx.reborrow())?)
                    } else {
                        None
                    };
                    let level = if class.is_mipmapped() {
                        lexer.expect(Token::Separator(','))?;
                        Some(self.parse_general_expression(lexer, ctx.reborrow())?)
                    } else {
                        None
                    };
                    let sample = if class.is_multisampled() {
                        lexer.expect(Token::Separator(','))?;
                        Some(self.parse_general_expression(lexer, ctx.reborrow())?)
                    } else {
                        None
                    };
                    lexer.close_arguments()?;
                    crate::Expression::ImageLoad {
                        image,
                        coordinate,
                        array_index,
                        sample,
                        level,
                    }
                }
                "textureDimensions" => {
                    let _ = lexer.next();
                    lexer.open_arguments()?;
                    let image = self.parse_general_expression(lexer, ctx.reborrow())?;
                    let level = if lexer.skip(Token::Separator(',')) {
                        let expr = self.parse_general_expression(lexer, ctx.reborrow())?;
                        Some(expr)
                    } else {
                        None
                    };
                    lexer.close_arguments()?;
                    crate::Expression::ImageQuery {
                        image,
                        query: crate::ImageQuery::Size { level },
                    }
                }
                "textureNumLevels" => {
                    let _ = lexer.next();
                    lexer.open_arguments()?;
                    let image = self.parse_general_expression(lexer, ctx.reborrow())?;
                    lexer.close_arguments()?;
                    crate::Expression::ImageQuery {
                        image,
                        query: crate::ImageQuery::NumLevels,
                    }
                }
                "textureNumLayers" => {
                    let _ = lexer.next();
                    lexer.open_arguments()?;
                    let image = self.parse_general_expression(lexer, ctx.reborrow())?;
                    lexer.close_arguments()?;
                    crate::Expression::ImageQuery {
                        image,
                        query: crate::ImageQuery::NumLayers,
                    }
                }
                "textureNumSamples" => {
                    let _ = lexer.next();
                    lexer.open_arguments()?;
                    let image = self.parse_general_expression(lexer, ctx.reborrow())?;
                    lexer.close_arguments()?;
                    crate::Expression::ImageQuery {
                        image,
                        query: crate::ImageQuery::NumSamples,
                    }
                }
                // other
                _ => {
                    let result =
                        match self.parse_local_function_call(lexer, name, ctx.reborrow())? {
                            Some((function, arguments)) => {
                                let span = NagaSpan::from(self.peek_rule_span(lexer));
                                ctx.block.extend(ctx.emitter.finish(ctx.expressions));
                                let result = ctx.functions[function].result.as_ref().map(|_| {
                                    ctx.expressions
                                        .append(crate::Expression::CallResult(function), span)
                                });
                                ctx.emitter.start(ctx.expressions);
                                ctx.block.push(
                                    crate::Statement::Call {
                                        function,
                                        arguments,
                                        result,
                                    },
                                    span,
                                );
                                result
                            }
                            None => return Ok(None),
                        };
                    return Ok(Some(CalledFunction { result }));
                }
            }
        };
        let span = NagaSpan::from(self.peek_rule_span(lexer));
        let handle = ctx.expressions.append(expr, span);
        Ok(Some(CalledFunction {
            result: Some(handle),
        }))
    }
>>>>>>> 461fdda4

        let expr = match name {
            // bitcast looks like a function call, but it's an operator and must be handled differently.
            "bitcast" => {
                lexer.expect_generic_paren('<')?;
                let start = lexer.start_byte_offset();
                let to = self.parse_type_decl(lexer, ctx.reborrow())?;
                let span = lexer.span_from(start);
                lexer.expect_generic_paren('>')?;

                lexer.open_arguments()?;
                let expr = self.parse_general_expression(lexer, ctx.reborrow())?;
                lexer.close_arguments()?;

                ast::Expression::Bitcast {
                    expr,
                    to,
                    ty_span: span,
                }
            }
            // everything else must be handled later, since they can be hidden by user-defined functions.
            _ => {
                let arguments = self.parse_arguments(lexer, ctx.reborrow())?;
                ast::Expression::Call {
                    function: ast::Ident {
                        name,
                        span: name_span,
                    },
                    arguments,
                }
            }
        };

        let span = self.peek_rule_span(lexer);
        let expr = ctx.expressions.append(expr, span);
        Ok(expr)
    }

    fn parse_ident_expr<'a>(
        &mut self,
        name: &'a str,
        name_span: Span,
        ctx: ParseExpressionContext<'a, '_, '_>,
    ) -> ast::IdentExpr<'a> {
        match ctx.local_table.lookup(name) {
            Some(&local) => ast::IdentExpr::Local(local),
            None => {
                ctx.unresolved.insert(ast::Dependency {
                    ident: name,
                    usage: name_span,
                });
                ast::IdentExpr::Unresolved(name)
            }
        }
    }

    fn parse_primary_expression<'a>(
        &mut self,
        lexer: &mut Lexer<'a>,
        mut ctx: ParseExpressionContext<'a, '_, '_>,
    ) -> Result<Handle<ast::Expression<'a>>, Error<'a>> {
        self.push_rule_span(Rule::PrimaryExpr, lexer);

        let expr = match lexer.peek() {
            (Token::Paren('('), _) => {
                let _ = lexer.next();
                let expr = self.parse_general_expression(lexer, ctx.reborrow())?;
                lexer.expect(Token::Paren(')'))?;
                self.pop_rule_span(lexer);
                return Ok(expr);
            }
            (Token::Word("true"), _) => {
                let _ = lexer.next();
                ast::Expression::Literal(ast::Literal::Bool(true))
            }
            (Token::Word("false"), _) => {
                let _ = lexer.next();
                ast::Expression::Literal(ast::Literal::Bool(false))
            }
            (Token::Number(res), span) => {
                let _ = lexer.next();
                let num = res.map_err(|err| Error::BadNumber(span, err))?;
                ast::Expression::Literal(ast::Literal::Number(num))
            }
            (Token::Word(word), span) => {
                let start = lexer.start_byte_offset();
                let _ = lexer.next();

                if let Some(ty) = self.parse_constructor_type(lexer, word, span, ctx.reborrow())? {
                    let ty_span = lexer.span_from(start);
                    let components = self.parse_arguments(lexer, ctx.reborrow())?;
                    ast::Expression::Construct {
                        ty,
                        ty_span,
                        components,
                    }
                } else if let Token::Paren('(') = lexer.peek().0 {
                    self.pop_rule_span(lexer);
                    return self.parse_function_call(lexer, word, span, ctx);
                } else if word == "bitcast" {
                    self.pop_rule_span(lexer);
                    return self.parse_function_call(lexer, word, span, ctx);
                } else {
                    let ident = self.parse_ident_expr(word, span, ctx.reborrow());
                    ast::Expression::Ident(ident)
                }
            }
            other => return Err(Error::Unexpected(other.1, ExpectedToken::PrimaryExpression)),
        };

        let span = self.pop_rule_span(lexer);
        let expr = ctx.expressions.append(expr, span);
        Ok(expr)
    }

    fn parse_postfix<'a>(
        &mut self,
        span_start: usize,
        lexer: &mut Lexer<'a>,
        mut ctx: ParseExpressionContext<'a, '_, '_>,
        expr: Handle<ast::Expression<'a>>,
    ) -> Result<Handle<ast::Expression<'a>>, Error<'a>> {
        let mut expr = expr;

        loop {
            let expression = match lexer.peek().0 {
                Token::Separator('.') => {
                    let _ = lexer.next();
                    let field = lexer.next_ident()?;

                    ast::Expression::Member { base: expr, field }
                }
                Token::Paren('[') => {
                    let _ = lexer.next();
                    let index = self.parse_general_expression(lexer, ctx.reborrow())?;
                    lexer.expect(Token::Paren(']'))?;

                    ast::Expression::Index { base: expr, index }
                }
                _ => break,
            };

            let span = lexer.span_from(span_start);
            expr = ctx.expressions.append(expression, span);
        }

        Ok(expr)
    }

    /// Parse a `unary_expression`.
    fn parse_unary_expression<'a>(
        &mut self,
        lexer: &mut Lexer<'a>,
        mut ctx: ParseExpressionContext<'a, '_, '_>,
    ) -> Result<Handle<ast::Expression<'a>>, Error<'a>> {
        self.push_rule_span(Rule::UnaryExpr, lexer);
        //TODO: refactor this to avoid backing up
        let expr = match lexer.peek().0 {
            Token::Operation('-') => {
                let _ = lexer.next();
                let expr = self.parse_unary_expression(lexer, ctx.reborrow())?;
                let expr = ast::Expression::Unary {
                    op: crate::UnaryOperator::Negate,
                    expr,
                };
                let span = self.peek_rule_span(lexer);
                ctx.expressions.append(expr, span)
            }
            Token::Operation('!' | '~') => {
                let _ = lexer.next();
                let expr = self.parse_unary_expression(lexer, ctx.reborrow())?;
                let expr = ast::Expression::Unary {
                    op: crate::UnaryOperator::Not,
                    expr,
                };
                let span = self.peek_rule_span(lexer);
                ctx.expressions.append(expr, span)
            }
            Token::Operation('*') => {
                let _ = lexer.next();
                let expr = self.parse_unary_expression(lexer, ctx.reborrow())?;
                let expr = ast::Expression::Deref(expr);
                let span = self.peek_rule_span(lexer);
                ctx.expressions.append(expr, span)
            }
            Token::Operation('&') => {
                let _ = lexer.next();
                let expr = self.parse_unary_expression(lexer, ctx.reborrow())?;
                let expr = ast::Expression::AddrOf(expr);
                let span = self.peek_rule_span(lexer);
                ctx.expressions.append(expr, span)
            }
            _ => self.parse_singular_expression(lexer, ctx.reborrow())?,
        };

        self.pop_rule_span(lexer);
        Ok(expr)
    }

    /// Parse a `singular_expression`.
    fn parse_singular_expression<'a>(
        &mut self,
        lexer: &mut Lexer<'a>,
        mut ctx: ParseExpressionContext<'a, '_, '_>,
    ) -> Result<Handle<ast::Expression<'a>>, Error<'a>> {
        let start = lexer.start_byte_offset();
        self.push_rule_span(Rule::SingularExpr, lexer);
        let primary_expr = self.parse_primary_expression(lexer, ctx.reborrow())?;
        let singular_expr = self.parse_postfix(start, lexer, ctx.reborrow(), primary_expr)?;
        self.pop_rule_span(lexer);

        Ok(singular_expr)
    }

    fn parse_equality_expression<'a>(
        &mut self,
        lexer: &mut Lexer<'a>,
        mut context: ParseExpressionContext<'a, '_, '_>,
    ) -> Result<Handle<ast::Expression<'a>>, Error<'a>> {
        // equality_expression
        context.parse_binary_op(
            lexer,
            |token| match token {
                Token::LogicalOperation('=') => Some(crate::BinaryOperator::Equal),
                Token::LogicalOperation('!') => Some(crate::BinaryOperator::NotEqual),
                _ => None,
            },
            // relational_expression
            |lexer, mut context| {
                context.parse_binary_op(
                    lexer,
                    |token| match token {
                        Token::Paren('<') => Some(crate::BinaryOperator::Less),
                        Token::Paren('>') => Some(crate::BinaryOperator::Greater),
                        Token::LogicalOperation('<') => Some(crate::BinaryOperator::LessEqual),
                        Token::LogicalOperation('>') => Some(crate::BinaryOperator::GreaterEqual),
                        _ => None,
                    },
                    // shift_expression
                    |lexer, mut context| {
                        context.parse_binary_op(
                            lexer,
                            |token| match token {
                                Token::ShiftOperation('<') => {
                                    Some(crate::BinaryOperator::ShiftLeft)
                                }
                                Token::ShiftOperation('>') => {
                                    Some(crate::BinaryOperator::ShiftRight)
                                }
                                _ => None,
                            },
                            // additive_expression
                            |lexer, mut context| {
                                context.parse_binary_op(
                                    lexer,
                                    |token| match token {
                                        Token::Operation('+') => Some(crate::BinaryOperator::Add),
                                        Token::Operation('-') => {
                                            Some(crate::BinaryOperator::Subtract)
                                        }
                                        _ => None,
                                    },
                                    // multiplicative_expression
                                    |lexer, mut context| {
                                        context.parse_binary_op(
                                            lexer,
                                            |token| match token {
                                                Token::Operation('*') => {
                                                    Some(crate::BinaryOperator::Multiply)
                                                }
                                                Token::Operation('/') => {
                                                    Some(crate::BinaryOperator::Divide)
                                                }
                                                Token::Operation('%') => {
                                                    Some(crate::BinaryOperator::Modulo)
                                                }
                                                _ => None,
                                            },
                                            |lexer, context| {
                                                self.parse_unary_expression(lexer, context)
                                            },
                                        )
                                    },
                                )
                            },
                        )
                    },
                )
            },
        )
    }

    fn parse_general_expression<'a>(
        &mut self,
        lexer: &mut Lexer<'a>,
        mut ctx: ParseExpressionContext<'a, '_, '_>,
    ) -> Result<Handle<ast::Expression<'a>>, Error<'a>> {
        self.parse_general_expression_with_span(lexer, ctx.reborrow())
            .map(|(expr, _)| expr)
    }

    fn parse_general_expression_with_span<'a>(
        &mut self,
        lexer: &mut Lexer<'a>,
        mut context: ParseExpressionContext<'a, '_, '_>,
    ) -> Result<(Handle<ast::Expression<'a>>, Span), Error<'a>> {
        self.push_rule_span(Rule::GeneralExpr, lexer);
        // logical_or_expression
        let handle = context.parse_binary_op(
            lexer,
            |token| match token {
                Token::LogicalOperation('|') => Some(crate::BinaryOperator::LogicalOr),
                _ => None,
            },
            // logical_and_expression
            |lexer, mut context| {
                context.parse_binary_op(
                    lexer,
                    |token| match token {
                        Token::LogicalOperation('&') => Some(crate::BinaryOperator::LogicalAnd),
                        _ => None,
                    },
                    // inclusive_or_expression
                    |lexer, mut context| {
                        context.parse_binary_op(
                            lexer,
                            |token| match token {
                                Token::Operation('|') => Some(crate::BinaryOperator::InclusiveOr),
                                _ => None,
                            },
                            // exclusive_or_expression
                            |lexer, mut context| {
                                context.parse_binary_op(
                                    lexer,
                                    |token| match token {
                                        Token::Operation('^') => {
                                            Some(crate::BinaryOperator::ExclusiveOr)
                                        }
                                        _ => None,
                                    },
                                    // and_expression
                                    |lexer, mut context| {
                                        context.parse_binary_op(
                                            lexer,
                                            |token| match token {
                                                Token::Operation('&') => {
                                                    Some(crate::BinaryOperator::And)
                                                }
                                                _ => None,
                                            },
                                            |lexer, context| {
                                                self.parse_equality_expression(lexer, context)
                                            },
                                        )
                                    },
                                )
                            },
                        )
                    },
                )
            },
        )?;
        Ok((handle, self.pop_rule_span(lexer)))
    }

    fn parse_variable_decl<'a>(
        &mut self,
        lexer: &mut Lexer<'a>,
        mut ctx: ParseExpressionContext<'a, '_, '_>,
    ) -> Result<ast::GlobalVariable<'a>, Error<'a>> {
        self.push_rule_span(Rule::VariableDecl, lexer);
        let mut space = crate::AddressSpace::Handle;

        if lexer.skip(Token::Paren('<')) {
            let (class_str, span) = lexer.next_ident_with_span()?;
            space = match class_str {
                "storage" => {
                    let access = if lexer.skip(Token::Separator(',')) {
                        lexer.next_storage_access()?
                    } else {
                        // defaulting to `read`
                        crate::StorageAccess::LOAD
                    };
                    crate::AddressSpace::Storage { access }
                }
                _ => conv::map_address_space(class_str, span)?,
            };
            lexer.expect(Token::Paren('>'))?;
        }
        let name = lexer.next_ident()?;
        lexer.expect(Token::Separator(':'))?;
        let ty = self.parse_type_decl(lexer, ctx.reborrow())?;

        let init = if lexer.skip(Token::Operation('=')) {
            let handle = self.parse_general_expression(lexer, ctx.reborrow())?;
            Some(handle)
        } else {
            None
        };
        lexer.expect(Token::Separator(';'))?;
        self.pop_rule_span(lexer);

        Ok(ast::GlobalVariable {
            name,
            space,
            binding: None,
            ty,
            init,
        })
    }

    fn parse_struct_body<'a>(
        &mut self,
        lexer: &mut Lexer<'a>,
        mut ctx: ParseExpressionContext<'a, '_, '_>,
    ) -> Result<Vec<ast::StructMember<'a>>, Error<'a>> {
        let mut members = Vec::new();

        lexer.expect(Token::Paren('{'))?;
        let mut ready = true;
        while !lexer.skip(Token::Paren('}')) {
            if !ready {
                return Err(Error::Unexpected(
                    lexer.next().1,
                    ExpectedToken::Token(Token::Separator(',')),
                ));
            }
            let (mut size, mut align) = (None, None);
            self.push_rule_span(Rule::Attribute, lexer);
            let mut bind_parser = BindingParser::default();
            while lexer.skip(Token::Attribute) {
                match lexer.next_ident_with_span()? {
                    ("size", _) => {
                        lexer.expect(Token::Paren('('))?;
                        let (value, span) =
                            lexer.capture_span(Self::parse_non_negative_i32_literal)?;
                        lexer.expect(Token::Paren(')'))?;
                        size = Some((value, span));
                    }
                    ("align", _) => {
                        lexer.expect(Token::Paren('('))?;
                        let (value, span) =
                            lexer.capture_span(Self::parse_non_negative_i32_literal)?;
                        lexer.expect(Token::Paren(')'))?;
                        align = Some((value, span));
                    }
                    (word, word_span) => bind_parser.parse(lexer, word, word_span)?,
                }
            }

            let bind_span = self.pop_rule_span(lexer);
            let binding = bind_parser.finish(bind_span)?;

            let name = lexer.next_ident()?;
            lexer.expect(Token::Separator(':'))?;
            let ty = self.parse_type_decl(lexer, ctx.reborrow())?;
            ready = lexer.skip(Token::Separator(','));

            members.push(ast::StructMember {
                name,
                ty,
                binding,
                size,
                align,
            });
        }

        Ok(members)
    }

    fn parse_matrix_scalar_type<'a>(
        &mut self,
        lexer: &mut Lexer<'a>,
        columns: crate::VectorSize,
        rows: crate::VectorSize,
    ) -> Result<ast::Type<'a>, Error<'a>> {
        let (kind, width, span) = lexer.next_scalar_generic_with_span()?;
        match kind {
            crate::ScalarKind::Float => Ok(ast::Type::Matrix {
                columns,
                rows,
                width,
            }),
            _ => Err(Error::BadMatrixScalarKind(span, kind, width)),
        }
    }

    fn parse_type_decl_impl<'a>(
        &mut self,
        lexer: &mut Lexer<'a>,
        word: &'a str,
        mut ctx: ParseExpressionContext<'a, '_, '_>,
    ) -> Result<Option<ast::Type<'a>>, Error<'a>> {
        if let Some((kind, width)) = conv::get_scalar_type(word) {
            return Ok(Some(ast::Type::Scalar { kind, width }));
        }

        Ok(Some(match word {
            "vec2" => {
                let (kind, width) = lexer.next_scalar_generic()?;
                ast::Type::Vector {
                    size: crate::VectorSize::Bi,
                    kind,
                    width,
                }
            }
            "vec3" => {
                let (kind, width) = lexer.next_scalar_generic()?;
                ast::Type::Vector {
                    size: crate::VectorSize::Tri,
                    kind,
                    width,
                }
            }
            "vec4" => {
                let (kind, width) = lexer.next_scalar_generic()?;
                ast::Type::Vector {
                    size: crate::VectorSize::Quad,
                    kind,
                    width,
                }
            }
            "mat2x2" => {
                self.parse_matrix_scalar_type(lexer, crate::VectorSize::Bi, crate::VectorSize::Bi)?
            }
            "mat2x3" => {
                self.parse_matrix_scalar_type(lexer, crate::VectorSize::Bi, crate::VectorSize::Tri)?
            }
            "mat2x4" => self.parse_matrix_scalar_type(
                lexer,
                crate::VectorSize::Bi,
                crate::VectorSize::Quad,
            )?,
            "mat3x2" => {
                self.parse_matrix_scalar_type(lexer, crate::VectorSize::Tri, crate::VectorSize::Bi)?
            }
            "mat3x3" => self.parse_matrix_scalar_type(
                lexer,
                crate::VectorSize::Tri,
                crate::VectorSize::Tri,
            )?,
            "mat3x4" => self.parse_matrix_scalar_type(
                lexer,
                crate::VectorSize::Tri,
                crate::VectorSize::Quad,
            )?,
            "mat4x2" => self.parse_matrix_scalar_type(
                lexer,
                crate::VectorSize::Quad,
                crate::VectorSize::Bi,
            )?,
            "mat4x3" => self.parse_matrix_scalar_type(
                lexer,
                crate::VectorSize::Quad,
                crate::VectorSize::Tri,
            )?,
            "mat4x4" => self.parse_matrix_scalar_type(
                lexer,
                crate::VectorSize::Quad,
                crate::VectorSize::Quad,
            )?,
            "atomic" => {
                let (kind, width) = lexer.next_scalar_generic()?;
                ast::Type::Atomic { kind, width }
            }
            "ptr" => {
                lexer.expect_generic_paren('<')?;
                let (ident, span) = lexer.next_ident_with_span()?;
                let mut space = conv::map_address_space(ident, span)?;
                lexer.expect(Token::Separator(','))?;
                let base = self.parse_type_decl(lexer, ctx)?;
                if let crate::AddressSpace::Storage { ref mut access } = space {
                    *access = if lexer.skip(Token::Separator(',')) {
                        lexer.next_storage_access()?
                    } else {
                        crate::StorageAccess::LOAD
                    };
                }
                lexer.expect_generic_paren('>')?;
                ast::Type::Pointer { base, space }
            }
            "array" => {
                lexer.expect_generic_paren('<')?;
                let base = self.parse_type_decl(lexer, ctx.reborrow())?;
                let size = if lexer.skip(Token::Separator(',')) {
                    let size = self.parse_unary_expression(lexer, ctx.global_expr_as_expr())?;
                    ast::ArraySize::Constant(size)
                } else {
                    ast::ArraySize::Dynamic
                };
                lexer.expect_generic_paren('>')?;

                ast::Type::Array { base, size }
            }
            "binding_array" => {
                lexer.expect_generic_paren('<')?;
                let base = self.parse_type_decl(lexer, ctx.reborrow())?;
                let size = if lexer.skip(Token::Separator(',')) {
                    let size = self.parse_unary_expression(lexer, ctx.global_expr_as_expr())?;
                    ast::ArraySize::Constant(size)
                } else {
                    ast::ArraySize::Dynamic
                };
                lexer.expect_generic_paren('>')?;

                ast::Type::BindingArray { base, size }
            }
            "sampler" => ast::Type::Sampler { comparison: false },
            "sampler_comparison" => ast::Type::Sampler { comparison: true },
            "texture_1d" => {
                let (kind, width, span) = lexer.next_scalar_generic_with_span()?;
                Self::check_texture_sample_type(kind, width, span)?;
                ast::Type::Image {
                    dim: crate::ImageDimension::D1,
                    arrayed: false,
                    class: crate::ImageClass::Sampled { kind, multi: false },
                }
            }
            "texture_1d_array" => {
                let (kind, width, span) = lexer.next_scalar_generic_with_span()?;
                Self::check_texture_sample_type(kind, width, span)?;
                ast::Type::Image {
                    dim: crate::ImageDimension::D1,
                    arrayed: true,
                    class: crate::ImageClass::Sampled { kind, multi: false },
                }
            }
            "texture_2d" => {
                let (kind, width, span) = lexer.next_scalar_generic_with_span()?;
                Self::check_texture_sample_type(kind, width, span)?;
                ast::Type::Image {
                    dim: crate::ImageDimension::D2,
                    arrayed: false,
                    class: crate::ImageClass::Sampled { kind, multi: false },
                }
            }
            "texture_2d_array" => {
                let (kind, width, span) = lexer.next_scalar_generic_with_span()?;
                Self::check_texture_sample_type(kind, width, span)?;
                ast::Type::Image {
                    dim: crate::ImageDimension::D2,
                    arrayed: true,
                    class: crate::ImageClass::Sampled { kind, multi: false },
                }
            }
            "texture_3d" => {
                let (kind, width, span) = lexer.next_scalar_generic_with_span()?;
                Self::check_texture_sample_type(kind, width, span)?;
                ast::Type::Image {
                    dim: crate::ImageDimension::D3,
                    arrayed: false,
                    class: crate::ImageClass::Sampled { kind, multi: false },
                }
            }
            "texture_cube" => {
                let (kind, width, span) = lexer.next_scalar_generic_with_span()?;
                Self::check_texture_sample_type(kind, width, span)?;
                ast::Type::Image {
                    dim: crate::ImageDimension::Cube,
                    arrayed: false,
                    class: crate::ImageClass::Sampled { kind, multi: false },
                }
            }
            "texture_cube_array" => {
                let (kind, width, span) = lexer.next_scalar_generic_with_span()?;
                Self::check_texture_sample_type(kind, width, span)?;
                ast::Type::Image {
                    dim: crate::ImageDimension::Cube,
                    arrayed: true,
                    class: crate::ImageClass::Sampled { kind, multi: false },
                }
            }
            "texture_multisampled_2d" => {
                let (kind, width, span) = lexer.next_scalar_generic_with_span()?;
                Self::check_texture_sample_type(kind, width, span)?;
                ast::Type::Image {
                    dim: crate::ImageDimension::D2,
                    arrayed: false,
                    class: crate::ImageClass::Sampled { kind, multi: true },
                }
            }
            "texture_multisampled_2d_array" => {
                let (kind, width, span) = lexer.next_scalar_generic_with_span()?;
                Self::check_texture_sample_type(kind, width, span)?;
                ast::Type::Image {
                    dim: crate::ImageDimension::D2,
                    arrayed: true,
                    class: crate::ImageClass::Sampled { kind, multi: true },
                }
            }
            "texture_depth_2d" => ast::Type::Image {
                dim: crate::ImageDimension::D2,
                arrayed: false,
                class: crate::ImageClass::Depth { multi: false },
            },
            "texture_depth_2d_array" => ast::Type::Image {
                dim: crate::ImageDimension::D2,
                arrayed: true,
                class: crate::ImageClass::Depth { multi: false },
            },
            "texture_depth_cube" => ast::Type::Image {
                dim: crate::ImageDimension::Cube,
                arrayed: false,
                class: crate::ImageClass::Depth { multi: false },
            },
            "texture_depth_cube_array" => ast::Type::Image {
                dim: crate::ImageDimension::Cube,
                arrayed: true,
                class: crate::ImageClass::Depth { multi: false },
            },
            "texture_depth_multisampled_2d" => ast::Type::Image {
                dim: crate::ImageDimension::D2,
                arrayed: false,
                class: crate::ImageClass::Depth { multi: true },
            },
            "texture_storage_1d" => {
                let (format, access) = lexer.next_format_generic()?;
                ast::Type::Image {
                    dim: crate::ImageDimension::D1,
                    arrayed: false,
                    class: crate::ImageClass::Storage { format, access },
                }
            }
            "texture_storage_1d_array" => {
                let (format, access) = lexer.next_format_generic()?;
                ast::Type::Image {
                    dim: crate::ImageDimension::D1,
                    arrayed: true,
                    class: crate::ImageClass::Storage { format, access },
                }
            }
            "texture_storage_2d" => {
                let (format, access) = lexer.next_format_generic()?;
                ast::Type::Image {
                    dim: crate::ImageDimension::D2,
                    arrayed: false,
                    class: crate::ImageClass::Storage { format, access },
                }
            }
            "texture_storage_2d_array" => {
                let (format, access) = lexer.next_format_generic()?;
                ast::Type::Image {
                    dim: crate::ImageDimension::D2,
                    arrayed: true,
                    class: crate::ImageClass::Storage { format, access },
                }
            }
            "texture_storage_3d" => {
                let (format, access) = lexer.next_format_generic()?;
                ast::Type::Image {
                    dim: crate::ImageDimension::D3,
                    arrayed: false,
                    class: crate::ImageClass::Storage { format, access },
                }
            }
            _ => return Ok(None),
        }))
    }

    const fn check_texture_sample_type(
        kind: crate::ScalarKind,
        width: u8,
        span: Span,
    ) -> Result<(), Error<'static>> {
        use crate::ScalarKind::*;
        // Validate according to https://gpuweb.github.io/gpuweb/wgsl/#sampled-texture-type
        match (kind, width) {
            (Float | Sint | Uint, 4) => Ok(()),
            _ => Err(Error::BadTextureSampleType { span, kind, width }),
        }
    }

    /// Parse type declaration of a given name.
    fn parse_type_decl<'a>(
        &mut self,
        lexer: &mut Lexer<'a>,
        mut ctx: ParseExpressionContext<'a, '_, '_>,
    ) -> Result<Handle<ast::Type<'a>>, Error<'a>> {
        self.push_rule_span(Rule::TypeDecl, lexer);

        let (name, span) = lexer.next_ident_with_span()?;

        let ty = match self.parse_type_decl_impl(lexer, name, ctx.reborrow())? {
            Some(ty) => ty,
            None => ast::Type::User(ast::Ident { name, span }),
        };

        self.pop_rule_span(lexer);

        let handle = ctx.types.append(ty, Span::UNDEFINED);
        Ok(handle)
    }

    fn parse_assignment_op_and_rhs<'a, 'out>(
        &mut self,
        lexer: &mut Lexer<'a>,
        mut ctx: ParseExpressionContext<'a, '_, 'out>,
        block: &'out mut ast::Block<'a>,
        target: Handle<ast::Expression<'a>>,
        span_start: usize,
    ) -> Result<(), Error<'a>> {
        use crate::BinaryOperator as Bo;

        let op = lexer.next();
        if !matches!(
            op.0,
            Token::Operation('=')
                | Token::AssignmentOperation(_)
                | Token::IncrementOperation
                | Token::DecrementOperation
        ) {
            return Err(Error::Unexpected(op.1, ExpectedToken::Assignment));
        }

        let (op, value) = match op {
            (Token::Operation('='), _) => {
                let value = self.parse_general_expression(lexer, ctx.reborrow())?;
                (None, value)
            }
            (Token::AssignmentOperation(c), _) => {
                let op = match c {
                    '<' => Bo::ShiftLeft,
                    '>' => Bo::ShiftRight,
                    '+' => Bo::Add,
                    '-' => Bo::Subtract,
                    '*' => Bo::Multiply,
                    '/' => Bo::Divide,
                    '%' => Bo::Modulo,
                    '&' => Bo::And,
                    '|' => Bo::InclusiveOr,
                    '^' => Bo::ExclusiveOr,
                    // Note: `consume_token` shouldn't produce any other assignment ops
                    _ => unreachable!(),
                };

                let value = self.parse_general_expression(lexer, ctx.reborrow())?;
                (Some(op), value)
            }
            token @ (Token::IncrementOperation | Token::DecrementOperation, _) => {
                let op = match token.0 {
                    Token::IncrementOperation => ast::StatementKind::Increment,
                    Token::DecrementOperation => ast::StatementKind::Decrement,
                    _ => unreachable!(),
                };

                let span = lexer.span_from(span_start);
                block.stmts.push(ast::Statement {
                    kind: op(target),
                    span,
                });
                return Ok(());
            }
            other => return Err(Error::Unexpected(other.1, ExpectedToken::SwitchItem)),
        };

        let span = lexer.span_from(span_start);
        block.stmts.push(ast::Statement {
            kind: ast::StatementKind::Assign { target, op, value },
            span,
        });
        Ok(())
    }

    /// Parse an assignment statement (will also parse increment and decrement statements)
    fn parse_assignment_statement<'a, 'out>(
        &mut self,
        lexer: &mut Lexer<'a>,
        mut ctx: ParseExpressionContext<'a, '_, 'out>,
        block: &'out mut ast::Block<'a>,
    ) -> Result<(), Error<'a>> {
        let span_start = lexer.start_byte_offset();
        let target = self.parse_general_expression(lexer, ctx.reborrow())?;
        self.parse_assignment_op_and_rhs(lexer, ctx, block, target, span_start)
    }

    /// Parse a function call statement.
    /// Expects `ident` to be consumed (not in the lexer).
    fn parse_function_statement<'a, 'out>(
        &mut self,
        lexer: &mut Lexer<'a>,
        ident: &'a str,
        ident_span: Span,
        span_start: usize,
        mut context: ParseExpressionContext<'a, '_, 'out>,
        block: &'out mut ast::Block<'a>,
    ) -> Result<(), Error<'a>> {
        self.push_rule_span(Rule::SingularExpr, lexer);

        context.unresolved.insert(ast::Dependency {
            ident,
            usage: ident_span,
        });
        let arguments = self.parse_arguments(lexer, context.reborrow())?;
        let span = lexer.span_from(span_start);

        block.stmts.push(ast::Statement {
            kind: ast::StatementKind::Call {
                function: ast::Ident {
                    name: ident,
                    span: ident_span,
                },
                arguments,
            },
            span,
        });

        self.pop_rule_span(lexer);

        Ok(())
    }

    fn parse_function_call_or_assignment_statement<'a, 'out>(
        &mut self,
        lexer: &mut Lexer<'a>,
        mut context: ParseExpressionContext<'a, '_, 'out>,
        block: &'out mut ast::Block<'a>,
    ) -> Result<(), Error<'a>> {
        let span_start = lexer.start_byte_offset();
        match lexer.peek() {
            (Token::Word(name), span) => {
                // A little hack for 2 token lookahead.
                let cloned = lexer.clone();
                let _ = lexer.next();
                match lexer.peek() {
                    (Token::Paren('('), _) => self.parse_function_statement(
                        lexer,
                        name,
                        span,
                        span_start,
                        context.reborrow(),
                        block,
                    ),
                    _ => {
                        *lexer = cloned;
                        self.parse_assignment_statement(lexer, context.reborrow(), block)
                    }
                }
            }
            _ => self.parse_assignment_statement(lexer, context.reborrow(), block),
        }
    }

    fn parse_statement<'a, 'out>(
        &mut self,
        lexer: &mut Lexer<'a>,
        mut ctx: ParseExpressionContext<'a, '_, 'out>,
        block: &'out mut ast::Block<'a>,
    ) -> Result<(), Error<'a>> {
        self.push_rule_span(Rule::Statement, lexer);
        match lexer.peek() {
            (Token::Separator(';'), _) => {
                let _ = lexer.next();
                self.pop_rule_span(lexer);
                return Ok(());
            }
            (Token::Paren('{'), _) => {
                let (inner, span) = self.parse_block(lexer, ctx.reborrow())?;
                block.stmts.push(ast::Statement {
                    kind: ast::StatementKind::Block(inner),
                    span,
                });
                self.pop_rule_span(lexer);
                return Ok(());
            }
            (Token::Word(word), _) => {
                let kind = match word {
                    "_" => {
                        let _ = lexer.next();
                        lexer.expect(Token::Operation('='))?;
                        let expr = self.parse_general_expression(lexer, ctx.reborrow())?;
                        lexer.expect(Token::Separator(';'))?;

                        ast::StatementKind::Ignore(expr)
                    }
                    "let" => {
                        let _ = lexer.next();
                        let name = lexer.next_ident()?;

                        let given_ty = if lexer.skip(Token::Separator(':')) {
                            let ty = self.parse_type_decl(lexer, ctx.reborrow())?;
                            Some(ty)
                        } else {
                            None
                        };
                        lexer.expect(Token::Operation('='))?;
                        let expr_id = self.parse_general_expression(lexer, ctx.reborrow())?;
                        lexer.expect(Token::Separator(';'))?;

                        let handle = ctx.locals.append(ast::Local, name.span);
                        if let Some(old) = ctx.local_table.add(name.name, handle) {
                            return Err(Error::Redefinition {
                                previous: ctx.locals.get_span(old),
                                current: name.span,
                            });
                        }

                        ast::StatementKind::LocalDecl(ast::LocalDecl::Let(ast::Let {
                            name,
                            ty: given_ty,
                            init: expr_id,
                            handle,
                        }))
                    }
                    "var" => {
                        let _ = lexer.next();

                        let name = lexer.next_ident()?;
                        let ty = if lexer.skip(Token::Separator(':')) {
                            let ty = self.parse_type_decl(lexer, ctx.reborrow())?;
                            Some(ty)
                        } else {
                            None
                        };

                        let init = if lexer.skip(Token::Operation('=')) {
                            let init = self.parse_general_expression(lexer, ctx.reborrow())?;
                            Some(init)
                        } else {
                            None
                        };

                        lexer.expect(Token::Separator(';'))?;

                        let handle = ctx.locals.append(ast::Local, name.span);
                        if let Some(old) = ctx.local_table.add(name.name, handle) {
                            return Err(Error::Redefinition {
                                previous: ctx.locals.get_span(old),
                                current: name.span,
                            });
                        }

                        ast::StatementKind::LocalDecl(ast::LocalDecl::Var(ast::LocalVariable {
                            name,
                            ty,
                            init,
                            handle,
                        }))
                    }
                    "return" => {
                        let _ = lexer.next();
                        let value = if lexer.peek().0 != Token::Separator(';') {
                            let handle = self.parse_general_expression(lexer, ctx.reborrow())?;
                            Some(handle)
                        } else {
                            None
                        };
                        lexer.expect(Token::Separator(';'))?;
                        ast::StatementKind::Return { value }
                    }
                    "if" => {
                        let _ = lexer.next();
                        let condition = self.parse_general_expression(lexer, ctx.reborrow())?;

                        let accept = self.parse_block(lexer, ctx.reborrow())?.0;

                        let mut elsif_stack = Vec::new();
                        let mut elseif_span_start = lexer.start_byte_offset();
                        let mut reject = loop {
                            if !lexer.skip(Token::Word("else")) {
                                break ast::Block::default();
                            }

                            if !lexer.skip(Token::Word("if")) {
                                // ... else { ... }
                                break self.parse_block(lexer, ctx.reborrow())?.0;
                            }

                            // ... else if (...) { ... }
                            let other_condition =
                                self.parse_general_expression(lexer, ctx.reborrow())?;
                            let other_block = self.parse_block(lexer, ctx.reborrow())?;
                            elsif_stack.push((elseif_span_start, other_condition, other_block));
                            elseif_span_start = lexer.start_byte_offset();
                        };

                        // reverse-fold the else-if blocks
                        //Note: we may consider uplifting this to the IR
                        for (other_span_start, other_cond, other_block) in
                            elsif_stack.into_iter().rev()
                        {
                            let sub_stmt = ast::StatementKind::If {
                                condition: other_cond,
                                accept: other_block.0,
                                reject,
                            };
                            reject = ast::Block::default();
                            let span = lexer.span_from(other_span_start);
                            reject.stmts.push(ast::Statement {
                                kind: sub_stmt,
                                span,
                            })
                        }

                        ast::StatementKind::If {
                            condition,
                            accept,
                            reject,
                        }
                    }
                    "switch" => {
                        let _ = lexer.next();
                        let selector = self.parse_general_expression(lexer, ctx.reborrow())?;
                        lexer.expect(Token::Paren('{'))?;
                        let mut cases = Vec::new();

                        loop {
                            // cases + default
                            match lexer.next() {
                                (Token::Word("case"), _) => {
                                    // parse a list of values
                                    let (value, value_span) = loop {
                                        let (value, value_span) = Self::parse_switch_value(lexer)?;
                                        if lexer.skip(Token::Separator(',')) {
                                            if lexer.skip(Token::Separator(':')) {
                                                break (value, value_span);
                                            }
                                        } else {
                                            lexer.skip(Token::Separator(':'));
                                            break (value, value_span);
                                        }
                                        cases.push(ast::SwitchCase {
                                            value,
                                            value_span,
                                            body: ast::Block::default(),
                                            fall_through: true,
                                        });
                                    };

                                    let body = self.parse_block(lexer, ctx.reborrow())?.0;

                                    cases.push(ast::SwitchCase {
                                        value,
                                        value_span,
                                        body,
                                        fall_through: false,
                                    });
                                }
                                (Token::Word("default"), value_span) => {
                                    lexer.skip(Token::Separator(':'));
                                    let body = self.parse_block(lexer, ctx.reborrow())?.0;
                                    cases.push(ast::SwitchCase {
                                        value: ast::SwitchValue::Default,
                                        value_span,
                                        body,
                                        fall_through: false,
                                    });
                                }
                                (Token::Paren('}'), _) => break,
                                (_, span) => {
                                    return Err(Error::Unexpected(span, ExpectedToken::SwitchItem))
                                }
                            }
                        }

                        ast::StatementKind::Switch { selector, cases }
                    }
                    "loop" => self.parse_loop(lexer, ctx.reborrow())?,
                    "while" => {
                        let _ = lexer.next();
                        let mut body = ast::Block::default();

                        let (condition, span) = lexer.capture_span(|lexer| {
                            let condition = self.parse_general_expression(lexer, ctx.reborrow())?;
                            Ok(condition)
                        })?;
                        let mut reject = ast::Block::default();
                        reject.stmts.push(ast::Statement {
                            kind: ast::StatementKind::Break,
                            span,
                        });

                        body.stmts.push(ast::Statement {
                            kind: ast::StatementKind::If {
                                condition,
                                accept: ast::Block::default(),
                                reject,
                            },
                            span,
                        });

                        let (block, span) = self.parse_block(lexer, ctx.reborrow())?;
                        body.stmts.push(ast::Statement {
                            kind: ast::StatementKind::Block(block),
                            span,
                        });

                        ast::StatementKind::Loop {
                            body,
                            continuing: ast::Block::default(),
                            break_if: None,
                        }
                    }
                    "for" => {
                        let _ = lexer.next();
                        lexer.expect(Token::Paren('('))?;

                        ctx.local_table.push_scope();

                        if !lexer.skip(Token::Separator(';')) {
                            let num_statements = block.stmts.len();
                            let (_, span) = lexer.capture_span(|lexer| {
                                self.parse_statement(lexer, ctx.reborrow(), block)
                            })?;

                            if block.stmts.len() != num_statements {
                                match block.stmts.last().unwrap().kind {
                                    ast::StatementKind::Call { .. }
                                    | ast::StatementKind::Assign { .. }
                                    | ast::StatementKind::LocalDecl(_) => {}
                                    _ => return Err(Error::InvalidForInitializer(span)),
                                }
                            }
                        };

                        let mut body = ast::Block::default();
                        if !lexer.skip(Token::Separator(';')) {
                            let (condition, span) = lexer.capture_span(|lexer| {
                                let condition =
                                    self.parse_general_expression(lexer, ctx.reborrow())?;
                                lexer.expect(Token::Separator(';'))?;
                                Ok(condition)
                            })?;
                            let mut reject = ast::Block::default();
                            reject.stmts.push(ast::Statement {
                                kind: ast::StatementKind::Break,
                                span,
                            });
                            body.stmts.push(ast::Statement {
                                kind: ast::StatementKind::If {
                                    condition,
                                    accept: ast::Block::default(),
                                    reject,
                                },
                                span,
                            });
                        };

                        let mut continuing = ast::Block::default();
                        if !lexer.skip(Token::Paren(')')) {
                            self.parse_function_call_or_assignment_statement(
                                lexer,
                                ctx.reborrow(),
                                &mut continuing,
                            )?;
                            lexer.expect(Token::Paren(')'))?;
                        }

                        let (block, span) = self.parse_block(lexer, ctx.reborrow())?;
                        body.stmts.push(ast::Statement {
                            kind: ast::StatementKind::Block(block),
                            span,
                        });

                        ctx.local_table.pop_scope();

                        ast::StatementKind::Loop {
                            body,
                            continuing,
                            break_if: None,
                        }
                    }
                    "break" => {
                        let (_, span) = lexer.next();
                        // Check if the next token is an `if`, this indicates
                        // that the user tried to type out a `break if` which
                        // is illegal in this position.
                        let (peeked_token, peeked_span) = lexer.peek();
                        if let Token::Word("if") = peeked_token {
                            let span = span.until(&peeked_span);
                            return Err(Error::InvalidBreakIf(span));
                        }
                        ast::StatementKind::Break
                    }
                    "continue" => {
                        let _ = lexer.next();
                        ast::StatementKind::Continue
                    }
                    "discard" => {
                        let _ = lexer.next();
                        ast::StatementKind::Kill
                    }
                    // assignment or a function call
                    _ => {
                        self.parse_function_call_or_assignment_statement(
                            lexer,
                            ctx.reborrow(),
                            block,
                        )?;
                        lexer.expect(Token::Separator(';'))?;
                        self.pop_rule_span(lexer);
                        return Ok(());
                    }
                };

                let span = self.pop_rule_span(lexer);
                block.stmts.push(ast::Statement { kind, span });
            }
            _ => {
                self.parse_assignment_statement(lexer, ctx.reborrow(), block)?;
                self.pop_rule_span(lexer);
            }
        }
        Ok(())
    }

    fn parse_loop<'a>(
        &mut self,
        lexer: &mut Lexer<'a>,
        mut ctx: ParseExpressionContext<'a, '_, '_>,
    ) -> Result<ast::StatementKind<'a>, Error<'a>> {
        let _ = lexer.next();
        let mut body = ast::Block::default();
        let mut continuing = ast::Block::default();
        let mut break_if = None;

        lexer.expect(Token::Paren('{'))?;

        ctx.local_table.push_scope();

        loop {
            if lexer.skip(Token::Word("continuing")) {
                // Branch for the `continuing` block, this must be
                // the last thing in the loop body

                // Expect a opening brace to start the continuing block
                lexer.expect(Token::Paren('{'))?;
                loop {
                    if lexer.skip(Token::Word("break")) {
                        // Branch for the `break if` statement, this statement
                        // has the form `break if <expr>;` and must be the last
                        // statement in a continuing block

                        // The break must be followed by an `if` to form
                        // the break if
                        lexer.expect(Token::Word("if"))?;

                        let condition = self.parse_general_expression(lexer, ctx.reborrow())?;
                        // Set the condition of the break if to the newly parsed
                        // expression
                        break_if = Some(condition);

                        // Expect a semicolon to close the statement
                        lexer.expect(Token::Separator(';'))?;
                        // Expect a closing brace to close the continuing block,
                        // since the break if must be the last statement
                        lexer.expect(Token::Paren('}'))?;
                        // Stop parsing the continuing block
                        break;
                    } else if lexer.skip(Token::Paren('}')) {
                        // If we encounter a closing brace it means we have reached
                        // the end of the continuing block and should stop processing
                        break;
                    } else {
                        // Otherwise try to parse a statement
                        self.parse_statement(lexer, ctx.reborrow(), &mut continuing)?;
                    }
                }
                // Since the continuing block must be the last part of the loop body,
                // we expect to see a closing brace to end the loop body
                lexer.expect(Token::Paren('}'))?;
                break;
            }
            if lexer.skip(Token::Paren('}')) {
                // If we encounter a closing brace it means we have reached
                // the end of the loop body and should stop processing
                break;
            }
            // Otherwise try to parse a statement
            self.parse_statement(lexer, ctx.reborrow(), &mut body)?;
        }

        ctx.local_table.pop_scope();

        Ok(ast::StatementKind::Loop {
            body,
            continuing,
            break_if,
        })
    }

    /// compound_statement
    fn parse_block<'a>(
        &mut self,
        lexer: &mut Lexer<'a>,
        mut ctx: ParseExpressionContext<'a, '_, '_>,
    ) -> Result<(ast::Block<'a>, Span), Error<'a>> {
        self.push_rule_span(Rule::Block, lexer);

        ctx.local_table.push_scope();

        let _ = lexer.next();
        let mut statements = ast::Block::default();
        while !lexer.skip(Token::Paren('}')) {
            self.parse_statement(lexer, ctx.reborrow(), &mut statements)?;
        }

        ctx.local_table.pop_scope();

        let span = self.pop_rule_span(lexer);
        Ok((statements, span))
    }

    fn parse_varying_binding<'a>(
        &mut self,
        lexer: &mut Lexer<'a>,
    ) -> Result<Option<crate::Binding>, Error<'a>> {
        let mut bind_parser = BindingParser::default();
        self.push_rule_span(Rule::Attribute, lexer);

        while lexer.skip(Token::Attribute) {
            let (word, span) = lexer.next_ident_with_span()?;
            bind_parser.parse(lexer, word, span)?;
        }

        let span = self.pop_rule_span(lexer);
        bind_parser.finish(span)
    }

    fn parse_function_decl<'a>(
        &mut self,
        lexer: &mut Lexer<'a>,
        out: &mut ast::TranslationUnit<'a>,
        dependencies: &mut FastHashSet<ast::Dependency<'a>>,
    ) -> Result<ast::Function<'a>, Error<'a>> {
        self.push_rule_span(Rule::FunctionDecl, lexer);
        // read function name
        let fun_name = lexer.next_ident()?;

        let mut expressions = Arena::new();
        let mut locals = Arena::new();

        let mut ctx = ParseExpressionContext {
            expressions: &mut expressions,
            global_expressions: Some(&mut out.global_expressions),
            local_table: &mut super::SymbolTable::default(),
            locals: &mut locals,
            types: &mut out.types,
            unresolved: dependencies,
        };

        // read parameter list
        let mut arguments = Vec::new();
        lexer.expect(Token::Paren('('))?;
        let mut ready = true;
        while !lexer.skip(Token::Paren(')')) {
            if !ready {
                return Err(Error::Unexpected(
                    lexer.next().1,
                    ExpectedToken::Token(Token::Separator(',')),
                ));
            }
            let binding = self.parse_varying_binding(lexer)?;

            let param_name = lexer.next_ident()?;

            lexer.expect(Token::Separator(':'))?;
            let param_type = self.parse_type_decl(lexer, ctx.reborrow())?;

            let handle = ctx.locals.append(ast::Local, param_name.span);
            ctx.local_table.add(param_name.name, handle);
            arguments.push(ast::FunctionArgument {
                name: param_name,
                ty: param_type,
                binding,
                handle,
            });
            ready = lexer.skip(Token::Separator(','));
        }
        // read return type
        let result = if lexer.skip(Token::Arrow) && !lexer.skip(Token::Word("void")) {
            let binding = self.parse_varying_binding(lexer)?;
            let ty = self.parse_type_decl(lexer, ctx.reborrow())?;
            Some(ast::FunctionResult { ty, binding })
        } else {
            None
        };

        // read body
        let body = self.parse_block(lexer, ctx)?.0;

        let fun = ast::Function {
            entry_point: None,
            name: fun_name,
            arguments,
            result,
            expressions,
            body,
            locals,
        };

        // done
        self.pop_rule_span(lexer);

        Ok(fun)
    }

    fn parse_global_decl<'a>(
        &mut self,
        lexer: &mut Lexer<'a>,
        out: &mut ast::TranslationUnit<'a>,
    ) -> Result<bool, Error<'a>> {
        // read attributes
        let mut binding = None;
        let mut stage = None;
        let mut workgroup_size = [0u32; 3];
        let mut early_depth_test = None;
        let (mut bind_index, mut bind_group) = (None, None);

        self.push_rule_span(Rule::Attribute, lexer);
        while lexer.skip(Token::Attribute) {
            match lexer.next_ident_with_span()? {
                ("binding", _) => {
                    lexer.expect(Token::Paren('('))?;
                    bind_index = Some(Self::parse_non_negative_i32_literal(lexer)?);
                    lexer.expect(Token::Paren(')'))?;
                }
                ("group", _) => {
                    lexer.expect(Token::Paren('('))?;
                    bind_group = Some(Self::parse_non_negative_i32_literal(lexer)?);
                    lexer.expect(Token::Paren(')'))?;
                }
                ("vertex", _) => {
                    stage = Some(crate::ShaderStage::Vertex);
                }
                ("fragment", _) => {
                    stage = Some(crate::ShaderStage::Fragment);
                }
                ("compute", _) => {
                    stage = Some(crate::ShaderStage::Compute);
                }
                ("workgroup_size", _) => {
                    lexer.expect(Token::Paren('('))?;
                    workgroup_size = [1u32; 3];
                    for (i, size) in workgroup_size.iter_mut().enumerate() {
                        *size = Self::parse_generic_non_negative_int_literal(lexer)?;
                        match lexer.next() {
                            (Token::Paren(')'), _) => break,
                            (Token::Separator(','), _) if i != 2 => (),
                            other => {
                                return Err(Error::Unexpected(
                                    other.1,
                                    ExpectedToken::WorkgroupSizeSeparator,
                                ))
                            }
                        }
                    }
                }
                ("early_depth_test", _) => {
                    let conservative = if lexer.skip(Token::Paren('(')) {
                        let (ident, ident_span) = lexer.next_ident_with_span()?;
                        let value = conv::map_conservative_depth(ident, ident_span)?;
                        lexer.expect(Token::Paren(')'))?;
                        Some(value)
                    } else {
                        None
                    };
                    early_depth_test = Some(crate::EarlyDepthTest { conservative });
                }
                (_, word_span) => return Err(Error::UnknownAttribute(word_span)),
            }
        }

        let attrib_span = self.pop_rule_span(lexer);
        match (bind_group, bind_index) {
            (Some(group), Some(index)) => {
                binding = Some(crate::ResourceBinding {
                    group,
                    binding: index,
                });
            }
            (Some(_), None) => return Err(Error::MissingAttribute("binding", attrib_span)),
            (None, Some(_)) => return Err(Error::MissingAttribute("group", attrib_span)),
            (None, None) => {}
        }

        let mut dependencies = FastHashSet::default();
        let mut ctx = ParseExpressionContext {
            expressions: &mut out.global_expressions,
            global_expressions: None,
            local_table: &mut super::SymbolTable::default(),
            locals: &mut Arena::new(),
            types: &mut out.types,
            unresolved: &mut dependencies,
        };

        // read item
        let start = lexer.start_byte_offset();
        let kind = match lexer.next() {
            (Token::Separator(';'), _) => None,
            (Token::Word("struct"), _) => {
                let name = lexer.next_ident()?;

                let members = self.parse_struct_body(lexer, ctx)?;
                Some(ast::GlobalDeclKind::Struct(ast::Struct { name, members }))
            }
            (Token::Word("type"), _) => {
                let name = lexer.next_ident()?;

                lexer.expect(Token::Operation('='))?;
                let ty = self.parse_type_decl(lexer, ctx)?;
                lexer.expect(Token::Separator(';'))?;
                Some(ast::GlobalDeclKind::Type(ast::TypeAlias { name, ty }))
            }
            (Token::Word("const"), _) => {
                let name = lexer.next_ident()?;

                let ty = if lexer.skip(Token::Separator(':')) {
                    let ty = self.parse_type_decl(lexer, ctx.reborrow())?;
                    Some(ty)
                } else {
                    None
                };

                lexer.expect(Token::Operation('='))?;
                let init = self.parse_general_expression(lexer, ctx)?;
                lexer.expect(Token::Separator(';'))?;

                Some(ast::GlobalDeclKind::Const(ast::Const { name, ty, init }))
            }
            (Token::Word("var"), _) => {
                let mut var = self.parse_variable_decl(lexer, ctx)?;
                var.binding = binding.take();
                Some(ast::GlobalDeclKind::Var(var))
            }
            (Token::Word("fn"), _) => {
                let function = self.parse_function_decl(lexer, out, &mut dependencies)?;
                Some(ast::GlobalDeclKind::Fn(ast::Function {
                    entry_point: stage.map(|stage| ast::EntryPoint {
                        stage,
                        early_depth_test,
                        workgroup_size,
                    }),
                    ..function
                }))
            }
            (Token::End, _) => return Ok(false),
            other => return Err(Error::Unexpected(other.1, ExpectedToken::GlobalItem)),
        };

        if let Some(kind) = kind {
            out.decls.append(
                ast::GlobalDecl { kind, dependencies },
                lexer.span_from(start),
            );
        }

        match binding {
            None => Ok(true),
            // we had the attribute but no var?
            Some(_) => Err(Error::Other),
        }
    }

    pub fn parse(&mut self, source: &str) -> Result<crate::Module, ParseError> {
        self.reset();

        let mut lexer = Lexer::new(source);
        let mut tu = ast::TranslationUnit::default();
        loop {
            match self.parse_global_decl(&mut lexer, &mut tu) {
                Err(error) => return Err(error.as_parse_error(lexer.source)),
                Ok(true) => {}
                Ok(false) => {
                    if !self.rules.is_empty() {
                        log::error!("Reached the end of file, but rule stack is not empty");
                        log::error!("Rules: {:?}", self.rules);
                        return Err(Error::Other.as_parse_error(lexer.source));
                    };
                    break;
                }
            }
        }

        let index = index::Index::generate(&tu).map_err(|x| x.as_parse_error(source))?;
        let module = Lowerer::new(&index)
            .lower(&tu)
            .map_err(|x| x.as_parse_error(source))?;

        Ok(module)
    }
}

enum GlobalDecl {
    Function(Handle<crate::Function>),
    Var(Handle<crate::GlobalVariable>),
    Const(Handle<crate::Constant>),
    Type(Handle<crate::Type>),
    EntryPoint,
}

enum ConstantOrInner {
    Constant(Handle<crate::Constant>),
    Inner(crate::ConstantInner),
}

enum Texture {
    Gather,
    GatherCompare,

    Sample,
    SampleBias,
    SampleCompare,
    SampleCompareLevel,
    SampleGrad,
    SampleLevel,
    // SampleBaseClampToEdge,
}

impl Texture {
    pub fn map(word: &str) -> Option<Self> {
        Some(match word {
            "textureGather" => Self::Gather,
            "textureGatherCompare" => Self::GatherCompare,

            "textureSample" => Self::Sample,
            "textureSampleBias" => Self::SampleBias,
            "textureSampleCompare" => Self::SampleCompare,
            "textureSampleCompareLevel" => Self::SampleCompareLevel,
            "textureSampleGrad" => Self::SampleGrad,
            "textureSampleLevel" => Self::SampleLevel,
            // "textureSampleBaseClampToEdge" => Some(Self::SampleBaseClampToEdge),
            _ => return None,
        })
    }

    pub const fn min_argument_count(&self) -> u32 {
        match *self {
            Self::Gather => 3,
            Self::GatherCompare => 4,

            Self::Sample => 3,
            Self::SampleBias => 5,
            Self::SampleCompare => 5,
            Self::SampleCompareLevel => 5,
            Self::SampleGrad => 6,
            Self::SampleLevel => 5,
            // Self::SampleBaseClampToEdge => 3,
        }
    }
}

struct Lowerer<'source, 'temp> {
    index: &'temp index::Index<'source>,
    layouter: Layouter,
}

impl<'source, 'temp> Lowerer<'source, 'temp> {
    pub fn new(index: &'temp index::Index<'source>) -> Self {
        Self {
            index,
            layouter: Layouter::default(),
        }
    }

    pub fn lower(
        &mut self,
        tu: &'temp ast::TranslationUnit<'source>,
    ) -> Result<crate::Module, Error<'source>> {
        let mut module = crate::Module::default();

        let mut ctx = OutputContext {
            read_expressions: None,
            global_expressions: &tu.global_expressions,
            globals: &mut FastHashMap::default(),
            types: &tu.types,
            module: &mut module,
        };

        for decl in self.index.visit_ordered() {
            let span = tu.decls.get_span(decl);
            let decl = &tu.decls[decl];

            match decl.kind {
                ast::GlobalDeclKind::Fn(ref f) => {
                    let decl = self.lower_fn(f, span, ctx.reborrow())?;
                    ctx.globals.insert(f.name.name, decl);
                }
                ast::GlobalDeclKind::Var(ref v) => {
                    let ty = self.resolve_ast_type(v.ty, ctx.reborrow())?;

                    let init = v
                        .init
                        .map(|init| self.constant(init, ctx.global_expressions, ctx.reborrow()))
                        .transpose()?;

                    let handle = ctx.module.global_variables.append(
                        crate::GlobalVariable {
                            name: Some(v.name.name.to_string()),
                            space: v.space,
                            binding: v.binding.clone(),
                            ty,
                            init,
                        },
                        span,
                    );

                    ctx.globals.insert(v.name.name, GlobalDecl::Var(handle));
                }
                ast::GlobalDeclKind::Const(ref c) => {
                    let inner =
                        self.constant_inner(c.init, ctx.global_expressions, ctx.reborrow())?;
                    let inner = match inner {
                        ConstantOrInner::Constant(c) => ctx.module.constants[c].inner.clone(),
                        ConstantOrInner::Inner(inner) => inner,
                    };

                    let inferred_type = match inner {
                        crate::ConstantInner::Scalar { width, value } => {
                            ctx.ensure_type_exists(crate::TypeInner::Scalar {
                                width,
                                kind: value.scalar_kind(),
                            })
                        }
                        crate::ConstantInner::Composite { ty, .. } => ty,
                    };

                    let handle = ctx.module.constants.fetch_or_append(
                        crate::Constant {
                            name: Some(c.name.name.to_string()),
                            specialization: None,
                            inner,
                        },
                        span,
                    );

                    let explicit_ty =
                        c.ty.map(|ty| self.resolve_ast_type(ty, ctx.reborrow()))
                            .transpose()?;

                    if let Some(explicit) = explicit_ty {
                        if explicit != inferred_type {
                            let ty = &ctx.module.types[explicit];
                            let explicit = ty.name.clone().unwrap_or_else(|| {
                                ty.inner.to_wgsl(&ctx.module.types, &ctx.module.constants)
                            });

                            let ty = &ctx.module.types[inferred_type];
                            let inferred = ty.name.clone().unwrap_or_else(|| {
                                ty.inner.to_wgsl(&ctx.module.types, &ctx.module.constants)
                            });

                            return Err(Error::InitializationTypeMismatch(
                                c.name.span,
                                explicit,
                                inferred,
                            ));
                        }
                    }

                    ctx.globals.insert(c.name.name, GlobalDecl::Const(handle));
                }
                ast::GlobalDeclKind::Struct(ref s) => {
                    let handle = self.lower_struct(s, span, ctx.reborrow())?;
                    ctx.globals.insert(s.name.name, GlobalDecl::Type(handle));
                }
                ast::GlobalDeclKind::Type(ref alias) => {
                    let ty = self.resolve_ast_type(alias.ty, ctx.reborrow())?;
                    ctx.globals.insert(alias.name.name, GlobalDecl::Type(ty));
                }
            }
        }

        Ok(module)
    }

    fn lower_fn(
        &mut self,
        f: &ast::Function<'source>,
        span: Span,
        mut ctx: OutputContext<'source, '_, '_>,
    ) -> Result<GlobalDecl, Error<'source>> {
        let mut local_table = FastHashMap::default();
        let mut local_variables = Arena::new();
        let mut expressions = Arena::new();
        let mut named_expressions = crate::NamedExpressions::default();

        let arguments = f
            .arguments
            .iter()
            .enumerate()
            .map(|(i, arg)| {
                let ty = self.resolve_ast_type(arg.ty, ctx.reborrow())?;
                let expr = expressions
                    .append(crate::Expression::FunctionArgument(i as u32), arg.name.span);
                local_table.insert(arg.handle, TypedExpression::non_reference(expr));
                named_expressions.insert(expr, arg.name.name.to_string());

                Ok(crate::FunctionArgument {
                    name: Some(arg.name.name.to_string()),
                    ty,
                    binding: self.interpolate_default(&arg.binding, ty, ctx.reborrow()),
                })
            })
            .collect::<Result<Vec<_>, _>>()?;

        let result = f
            .result
            .as_ref()
            .map(|res| {
                self.resolve_ast_type(res.ty, ctx.reborrow())
                    .map(|ty| crate::FunctionResult {
                        ty,
                        binding: self.interpolate_default(&res.binding, ty, ctx.reborrow()),
                    })
            })
            .transpose()?;

        let mut body = self.lower_block(
            &f.body,
            StatementContext {
                local_table: &mut local_table,
                globals: ctx.globals,
                global_expressions: ctx.global_expressions,
                read_expressions: &f.expressions,
                typifier: &mut Default::default(),
                variables: &mut local_variables,
                expressions: &mut expressions,
                named_expressions: &mut named_expressions,
                types: ctx.types,
                module: ctx.module,
                arguments: &arguments,
            },
        )?;
        ensure_block_returns(&mut body);

        let function = crate::Function {
            name: Some(f.name.name.to_string()),
            arguments,
            result,
            local_variables,
            expressions,
            named_expressions,
            body,
        };

        if let Some(ref entry) = f.entry_point {
            ctx.module.entry_points.push(crate::EntryPoint {
                name: f.name.name.to_string(),
                stage: entry.stage,
                early_depth_test: entry.early_depth_test,
                workgroup_size: entry.workgroup_size,
                function,
            });
            Ok(GlobalDecl::EntryPoint)
        } else {
            let handle = ctx.module.functions.append(function, span);
            Ok(GlobalDecl::Function(handle))
        }
    }

    fn lower_block(
        &mut self,
        b: &ast::Block<'source>,
        mut ctx: StatementContext<'source, '_, '_>,
    ) -> Result<crate::Block, Error<'source>> {
        let mut block = crate::Block::default();

        for stmt in b.stmts.iter() {
            self.lower_statement(stmt, &mut block, ctx.reborrow())?;
        }

        Ok(block)
    }

    fn lower_statement(
        &mut self,
        stmt: &ast::Statement<'source>,
        block: &mut crate::Block,
        mut ctx: StatementContext<'source, '_, '_>,
    ) -> Result<(), Error<'source>> {
        let out = match stmt.kind {
            ast::StatementKind::Block(ref block) => {
                let block = self.lower_block(block, ctx.reborrow())?;
                crate::Statement::Block(block)
            }
            ast::StatementKind::LocalDecl(ref decl) => match *decl {
                ast::LocalDecl::Let(ref l) => {
                    let mut emitter = super::Emitter::default();
                    emitter.start(ctx.expressions);

                    let value =
                        self.lower_expression(l.init, ctx.as_expression(block, &mut emitter))?;

                    let explicit_ty =
                        l.ty.map(|ty| self.resolve_ast_type(ty, ctx.as_output()))
                            .transpose()?;

                    if let Some(ty) = explicit_ty {
                        let mut ctx = ctx.as_expression(block, &mut emitter);
                        let init_ty = ctx.resolve_type(value)?;
                        if !ctx.module.types[ty]
                            .inner
                            .equivalent(&ctx.module.types[init_ty].inner, &ctx.module.types)
                        {
                            return Err(Error::InitializationTypeMismatch(
                                l.name.span,
                                ctx.fmt_ty(ty),
                                ctx.fmt_ty(init_ty),
                            ));
                        }
                    }

                    block.extend(emitter.finish(ctx.expressions));
                    ctx.local_table
                        .insert(l.handle, TypedExpression::non_reference(value));
                    ctx.named_expressions.insert(value, l.name.name.to_string());

                    return Ok(());
                }
                ast::LocalDecl::Var(ref v) => {
                    let mut emitter = super::Emitter::default();
                    emitter.start(ctx.expressions);

                    let value = v
                        .init
                        .map(|init| {
                            self.lower_expression(init, ctx.as_expression(block, &mut emitter))
                        })
                        .transpose()?;

                    let inferred_ty = value
                        .map(|value| {
                            let mut ctx = ctx.as_expression(block, &mut emitter);
                            ctx.resolve_type(value)
                        })
                        .transpose()?;

                    let explicit_ty =
                        v.ty.map(|ty| self.resolve_ast_type(ty, ctx.as_output()))
                            .transpose()?;

                    let ty = match (explicit_ty, inferred_ty) {
                        (Some(explicit), Some(inferred)) => {
                            let ctx = ctx.as_expression(block, &mut emitter);
                            if !ctx.module.types[explicit]
                                .inner
                                .equivalent(&ctx.module.types[inferred].inner, &ctx.module.types)
                            {
                                return Err(Error::InitializationTypeMismatch(
                                    v.name.span,
                                    ctx.fmt_ty(explicit),
                                    ctx.fmt_ty(inferred),
                                ));
                            }
                            explicit
                        }
                        (Some(explicit), None) => explicit,
                        (None, Some(inferred)) => inferred,
                        (None, None) => {
                            return Err(Error::MissingType(v.name.span));
                        }
                    };

                    let var = ctx.variables.append(
                        crate::LocalVariable {
                            name: Some(v.name.name.to_string()),
                            ty,
                            init: None,
                        },
                        stmt.span,
                    );

                    let handle = ctx
                        .as_expression(block, &mut emitter)
                        .interrupt_emitter(crate::Expression::LocalVariable(var), Span::UNDEFINED);
                    block.extend(emitter.finish(ctx.expressions));
                    ctx.local_table.insert(
                        v.handle,
                        TypedExpression {
                            handle,
                            is_reference: true,
                        },
                    );

                    match value {
                        Some(value) => crate::Statement::Store {
                            pointer: handle,
                            value,
                        },
                        None => return Ok(()),
                    }
                }
            },
            ast::StatementKind::If {
                condition,
                ref accept,
                ref reject,
            } => {
                let mut emitter = super::Emitter::default();
                emitter.start(ctx.expressions);

                let condition =
                    self.lower_expression(condition, ctx.as_expression(block, &mut emitter))?;
                block.extend(emitter.finish(ctx.expressions));

                let accept = self.lower_block(accept, ctx.reborrow())?;
                let reject = self.lower_block(reject, ctx.reborrow())?;

                crate::Statement::If {
                    condition,
                    accept,
                    reject,
                }
            }
            ast::StatementKind::Switch {
                selector,
                ref cases,
            } => {
                let mut emitter = super::Emitter::default();
                emitter.start(ctx.expressions);

                let mut ectx = ctx.as_expression(block, &mut emitter);
                let selector = self.lower_expression(selector, ectx.reborrow())?;

                let ty = ectx.resolve_type(selector)?;
                let uint =
                    ectx.module.types[ty].inner.scalar_kind() == Some(crate::ScalarKind::Uint);
                block.extend(emitter.finish(ctx.expressions));

                let cases = cases
                    .iter()
                    .map(|case| {
                        Ok(crate::SwitchCase {
                            value: match case.value {
                                ast::SwitchValue::I32(num) if !uint => {
                                    crate::SwitchValue::Integer(num)
                                }
                                ast::SwitchValue::U32(num) if uint => {
                                    crate::SwitchValue::Integer(num as i32)
                                }
                                ast::SwitchValue::Default => crate::SwitchValue::Default,
                                _ => {
                                    return Err(Error::InvalidSwitchValue {
                                        uint,
                                        span: case.value_span,
                                    });
                                }
                            },
                            body: self.lower_block(&case.body, ctx.reborrow())?,
                            fall_through: case.fall_through,
                        })
                    })
                    .collect::<Result<_, _>>()?;

                crate::Statement::Switch { selector, cases }
            }
            ast::StatementKind::Loop {
                ref body,
                ref continuing,
                break_if,
            } => {
                let body = self.lower_block(body, ctx.reborrow())?;
                let mut continuing = self.lower_block(continuing, ctx.reborrow())?;

                let mut emitter = super::Emitter::default();
                emitter.start(ctx.expressions);
                let break_if = break_if
                    .map(|expr| self.lower_expression(expr, ctx.as_expression(block, &mut emitter)))
                    .transpose()?;
                continuing.extend(emitter.finish(ctx.expressions));

                crate::Statement::Loop {
                    body,
                    continuing,
                    break_if,
                }
            }
            ast::StatementKind::Break => crate::Statement::Break,
            ast::StatementKind::Continue => crate::Statement::Continue,
            ast::StatementKind::Return { value } => {
                let mut emitter = super::Emitter::default();
                emitter.start(ctx.expressions);

                let value = value
                    .map(|expr| self.lower_expression(expr, ctx.as_expression(block, &mut emitter)))
                    .transpose()?;
                block.extend(emitter.finish(ctx.expressions));

                crate::Statement::Return { value }
            }
            ast::StatementKind::Kill => crate::Statement::Kill,
            ast::StatementKind::Call {
                ref function,
                ref arguments,
            } => {
                let mut emitter = super::Emitter::default();
                emitter.start(ctx.expressions);

                let _ = self.call(
                    stmt.span,
                    function,
                    arguments,
                    ctx.as_expression(block, &mut emitter),
                )?;
                block.extend(emitter.finish(ctx.expressions));
                return Ok(());
            }
            ast::StatementKind::Assign { target, op, value } => {
                let mut emitter = super::Emitter::default();
                emitter.start(ctx.expressions);

                let expr = self.lower_expression_for_reference(
                    target,
                    ctx.as_expression(block, &mut emitter),
                )?;
                let mut value =
                    self.lower_expression(value, ctx.as_expression(block, &mut emitter))?;

                if !expr.is_reference {
                    let ty = if ctx.named_expressions.contains_key(&expr.handle) {
                        InvalidAssignmentType::ImmutableBinding
                    } else {
                        match ctx.expressions[expr.handle] {
                            crate::Expression::Swizzle { .. } => InvalidAssignmentType::Swizzle,
                            _ => InvalidAssignmentType::Other,
                        }
                    };

                    return Err(Error::InvalidAssignment {
                        span: ctx.read_expressions.get_span(target),
                        ty,
                    });
                }

                let value = match op {
                    Some(op) => {
                        let mut ctx = ctx.as_expression(block, &mut emitter);
                        let mut left = ctx.apply_load_rule(expr);
                        ctx.binary_op_splat(op, &mut left, &mut value)?;
                        ctx.expressions.append(
                            crate::Expression::Binary {
                                op,
                                left,
                                right: value,
                            },
                            stmt.span,
                        )
                    }
                    None => value,
                };
                block.extend(emitter.finish(ctx.expressions));

                crate::Statement::Store {
                    pointer: expr.handle,
                    value,
                }
            }
            ast::StatementKind::Increment(value) | ast::StatementKind::Decrement(value) => {
                let mut emitter = super::Emitter::default();
                emitter.start(ctx.expressions);

                let op = match stmt.kind {
                    ast::StatementKind::Increment(_) => crate::BinaryOperator::Add,
                    ast::StatementKind::Decrement(_) => crate::BinaryOperator::Subtract,
                    _ => unreachable!(),
                };

                let value_span = ctx.read_expressions.get_span(value);
                let reference = self.lower_expression_for_reference(
                    value,
                    ctx.as_expression(block, &mut emitter),
                )?;
                let mut ectx = ctx.as_expression(block, &mut emitter);

                let ty = ectx.resolve_type(reference.handle)?;
                let (kind, width) = match ectx.module.types[ty].inner {
                    crate::TypeInner::ValuePointer {
                        size: None,
                        kind,
                        width,
                        ..
                    } => (kind, width),
                    crate::TypeInner::Pointer { base, .. } => match ectx.module.types[base].inner {
                        crate::TypeInner::Scalar { kind, width } => (kind, width),
                        _ => return Err(Error::BadIncrDecrReferenceType(value_span)),
                    },
                    _ => return Err(Error::BadIncrDecrReferenceType(value_span)),
                };
                let constant_inner = crate::ConstantInner::Scalar {
                    width,
                    value: match kind {
                        crate::ScalarKind::Sint => crate::ScalarValue::Sint(1),
                        crate::ScalarKind::Uint => crate::ScalarValue::Uint(1),
                        _ => return Err(Error::BadIncrDecrReferenceType(value_span)),
                    },
                };
                let constant = ectx.module.constants.fetch_or_append(
                    crate::Constant {
                        name: None,
                        specialization: None,
                        inner: constant_inner,
                    },
                    Span::UNDEFINED,
                );

                let left = ectx.expressions.append(
                    crate::Expression::Load {
                        pointer: reference.handle,
                    },
                    value_span,
                );
                let right =
                    ectx.interrupt_emitter(crate::Expression::Constant(constant), Span::UNDEFINED);
                let value = ectx
                    .expressions
                    .append(crate::Expression::Binary { op, left, right }, stmt.span);

                block.extend(emitter.finish(ctx.expressions));
                crate::Statement::Store {
                    pointer: reference.handle,
                    value,
                }
            }
            ast::StatementKind::Ignore(expr) => {
                let mut emitter = super::Emitter::default();
                emitter.start(ctx.expressions);

                let _ = self.lower_expression(expr, ctx.as_expression(block, &mut emitter))?;
                block.extend(emitter.finish(ctx.expressions));
                return Ok(());
            }
        };

        block.push(out, stmt.span);

        Ok(())
    }

    fn lower_expression(
        &mut self,
        expr: Handle<ast::Expression<'source>>,
        mut ctx: ExpressionContext<'source, '_, '_>,
    ) -> Result<Handle<crate::Expression>, Error<'source>> {
        let expr = self.lower_expression_for_reference(expr, ctx.reborrow())?;
        Ok(ctx.apply_load_rule(expr))
    }

    fn lower_expression_for_reference(
        &mut self,
        expr: Handle<ast::Expression<'source>>,
        mut ctx: ExpressionContext<'source, '_, '_>,
    ) -> Result<TypedExpression, Error<'source>> {
        let span = ctx.read_expressions.get_span(expr);
        let expr = &ctx.read_expressions[expr];

        let (expr, is_reference) = match *expr {
            ast::Expression::Literal(literal) => {
                let inner = match literal {
                    ast::Literal::Number(Number::F32(f)) => crate::ConstantInner::Scalar {
                        width: 4,
                        value: crate::ScalarValue::Float(f as _),
                    },
                    ast::Literal::Number(Number::I32(i)) => crate::ConstantInner::Scalar {
                        width: 4,
                        value: crate::ScalarValue::Sint(i as _),
                    },
                    ast::Literal::Number(Number::U32(u)) => crate::ConstantInner::Scalar {
                        width: 4,
                        value: crate::ScalarValue::Uint(u as _),
                    },
                    ast::Literal::Number(_) => {
                        unreachable!("got abstract numeric type when not expected");
                    }
                    ast::Literal::Bool(b) => crate::ConstantInner::Scalar {
                        width: 1,
                        value: crate::ScalarValue::Bool(b),
                    },
                };
                let handle = ctx.module.constants.fetch_or_append(
                    crate::Constant {
                        name: None,
                        specialization: None,
                        inner,
                    },
                    Span::UNDEFINED,
                );
                let handle = ctx.interrupt_emitter(crate::Expression::Constant(handle), span);
                return Ok(TypedExpression::non_reference(handle));
            }
            ast::Expression::Ident(ast::IdentExpr::Local(local)) => {
                return Ok(ctx.local_table[&local])
            }
            ast::Expression::Ident(ast::IdentExpr::Unresolved(name)) => {
                return if let Some(global) = ctx.globals.get(name) {
                    let (expr, is_reference) = match *global {
                        GlobalDecl::Var(handle) => (
                            crate::Expression::GlobalVariable(handle),
                            ctx.module.global_variables[handle].space
                                != crate::AddressSpace::Handle,
                        ),
                        GlobalDecl::Const(handle) => (crate::Expression::Constant(handle), false),
                        _ => {
                            return Err(Error::Unexpected(span, ExpectedToken::Variable));
                        }
                    };

                    let handle = ctx.interrupt_emitter(expr, span);
                    Ok(TypedExpression {
                        handle,
                        is_reference,
                    })
                } else {
                    Err(Error::UnknownIdent(span, name))
                }
            }
            ast::Expression::Construct {
                ref ty,
                ty_span,
                ref components,
            } => {
                let handle = self.construct(span, ty, ty_span, components, ctx.reborrow())?;
                return Ok(TypedExpression::non_reference(handle));
            }
            ast::Expression::Unary { op, expr } => {
                let expr = self.lower_expression(expr, ctx.reborrow())?;
                (crate::Expression::Unary { op, expr }, false)
            }
            ast::Expression::AddrOf(expr) => {
                // The `&` operator simply converts a reference to a pointer. And since a
                // reference is required, the Load Rule is not applied.
                let expr = self.lower_expression_for_reference(expr, ctx.reborrow())?;
                if !expr.is_reference {
                    return Err(Error::NotReference("the operand of the `&` operator", span));
                }

                // No code is generated. We just declare the pointer a reference now.
                return Ok(TypedExpression {
                    is_reference: false,
                    ..expr
                });
            }
            ast::Expression::Deref(expr) => {
                // The pointer we dereference must be loaded.
                let pointer = self.lower_expression(expr, ctx.reborrow())?;

                let ty = ctx.resolve_type(pointer)?;
                if ctx.module.types[ty].inner.pointer_space().is_none() {
                    return Err(Error::NotPointer(span));
                }

                return Ok(TypedExpression {
                    handle: pointer,
                    is_reference: true,
                });
            }
            ast::Expression::Binary { op, left, right } => {
                // Load both operands.
                let mut left = self.lower_expression(left, ctx.reborrow())?;
                let mut right = self.lower_expression(right, ctx.reborrow())?;
                ctx.binary_op_splat(op, &mut left, &mut right)?;
                (crate::Expression::Binary { op, left, right }, false)
            }
            ast::Expression::Call {
                ref function,
                ref arguments,
            } => {
                let handle = self
                    .call(span, function, arguments, ctx.reborrow())?
                    .ok_or(Error::FunctionReturnsVoid(function.span))?;
                return Ok(TypedExpression::non_reference(handle));
            }
            ast::Expression::Index { base, index } => {
                let expr = self.lower_expression_for_reference(base, ctx.reborrow())?;
                let index = self.lower_expression(index, ctx.reborrow())?;

                let ty = ctx.resolve_type(expr.handle)?;
                let wgsl_pointer =
                    ctx.module.types[ty].inner.pointer_space().is_some() && !expr.is_reference;

                if wgsl_pointer {
                    return Err(Error::Pointer(
                        "the value indexed by a `[]` subscripting expression",
                        ctx.read_expressions.get_span(base),
                    ));
                }

                if let crate::Expression::Constant(constant) = ctx.expressions[index] {
                    let span = ctx.expressions.get_span(index);
                    let index = match ctx.module.constants[constant].inner {
                        crate::ConstantInner::Scalar {
                            value: crate::ScalarValue::Uint(int),
                            ..
                        } => u32::try_from(int).map_err(|_| Error::BadU32Constant(span)),
                        crate::ConstantInner::Scalar {
                            value: crate::ScalarValue::Sint(int),
                            ..
                        } => u32::try_from(int).map_err(|_| Error::BadU32Constant(span)),
                        _ => Err(Error::BadU32Constant(span)),
                    }?;

                    (
                        crate::Expression::AccessIndex {
                            base: expr.handle,
                            index,
                        },
                        expr.is_reference,
                    )
                } else {
                    (
                        crate::Expression::Access {
                            base: expr.handle,
                            index,
                        },
                        expr.is_reference,
                    )
                }
            }
            ast::Expression::Member { base, ref field } => {
                let TypedExpression {
                    handle,
                    is_reference,
                } = self.lower_expression_for_reference(base, ctx.reborrow())?;

                let ty = ctx.resolve_type(handle)?;
                let temp_inner;
                let (composite, wgsl_pointer) = match ctx.module.types[ty].inner {
                    crate::TypeInner::Pointer { base, .. } => {
                        (&ctx.module.types[base].inner, !is_reference)
                    }
                    crate::TypeInner::ValuePointer {
                        size: None,
                        kind,
                        width,
                        ..
                    } => {
                        temp_inner = crate::TypeInner::Scalar { kind, width };
                        (&temp_inner, !is_reference)
                    }
                    crate::TypeInner::ValuePointer {
                        size: Some(size),
                        kind,
                        width,
                        ..
                    } => {
                        temp_inner = crate::TypeInner::Vector { size, kind, width };
                        (&temp_inner, !is_reference)
                    }
                    ref other => (other, false),
                };

                if wgsl_pointer {
                    return Err(Error::Pointer(
                        "the value accessed by a `.member` expression",
                        ctx.read_expressions.get_span(base),
                    ));
                }

                let access = match *composite {
                    crate::TypeInner::Struct { ref members, .. } => {
                        let index = members
                            .iter()
                            .position(|m| m.name.as_deref() == Some(field.name))
                            .ok_or(Error::BadAccessor(field.span))?
                            as u32;

                        (
                            crate::Expression::AccessIndex {
                                base: handle,
                                index,
                            },
                            is_reference,
                        )
                    }
                    crate::TypeInner::Vector { .. } | crate::TypeInner::Matrix { .. } => {
                        match Composition::make(field.name, field.span)? {
                            Composition::Multi(size, pattern) => {
                                let vector = ctx.apply_load_rule(TypedExpression {
                                    handle,
                                    is_reference,
                                });

                                (
                                    crate::Expression::Swizzle {
                                        size,
                                        vector,
                                        pattern,
                                    },
                                    false,
                                )
                            }
                            Composition::Single(index) => (
                                crate::Expression::AccessIndex {
                                    base: handle,
                                    index,
                                },
                                is_reference,
                            ),
                        }
                    }
                    _ => return Err(Error::BadAccessor(field.span)),
                };

                access
            }
            ast::Expression::Bitcast { expr, to, ty_span } => {
                let expr = self.lower_expression(expr, ctx.reborrow())?;
                let to_resolved = self.resolve_ast_type(to, ctx.as_output())?;

                let kind = match ctx.module.types[to_resolved].inner {
                    crate::TypeInner::Scalar { kind, .. } => kind,
                    crate::TypeInner::Vector { kind, .. } => kind,
                    _ => {
                        let ty = ctx.resolve_type(expr)?;
                        return Err(Error::BadTypeCast {
                            from_type: ctx.fmt_ty(ty),
                            span: ty_span,
                            to_type: ctx.fmt_ty(to_resolved),
                        });
                    }
                };

                (
                    crate::Expression::As {
                        expr,
                        kind,
                        convert: None,
                    },
                    false,
                )
            }
        };

        let handle = ctx.expressions.append(expr, span);
        Ok(TypedExpression {
            handle,
            is_reference,
        })
    }

    fn call(
        &mut self,
        span: Span,
        function: &ast::Ident<'source>,
        arguments: &[Handle<ast::Expression<'source>>],
        mut ctx: ExpressionContext<'source, '_, '_>,
    ) -> Result<Option<Handle<crate::Expression>>, Error<'source>> {
        match ctx.globals.get(function.name) {
            Some(&GlobalDecl::Type(ty)) => {
                let handle = self.construct(
                    span,
                    &ast::ConstructorType::Type(ty),
                    function.span,
                    arguments,
                    ctx.reborrow(),
                )?;
                Ok(Some(handle))
            }
            Some(&GlobalDecl::Const(_) | &GlobalDecl::Var(_)) => {
                Err(Error::Unexpected(function.span, ExpectedToken::Function))
            }
            Some(&GlobalDecl::EntryPoint) => Err(Error::CalledEntryPoint(function.span)),
            Some(&GlobalDecl::Function(function)) => {
                let arguments = arguments
                    .iter()
                    .map(|&arg| self.lower_expression(arg, ctx.reborrow()))
                    .collect::<Result<Vec<_>, _>>()?;

                ctx.block.extend(ctx.emitter.finish(ctx.expressions));
                let result = ctx.module.functions[function].result.is_some().then(|| {
                    ctx.expressions
                        .append(crate::Expression::CallResult(function), span)
                });
                ctx.emitter.start(ctx.expressions);
                ctx.block.push(
                    crate::Statement::Call {
                        function,
                        arguments,
                        result,
                    },
                    span,
                );

                Ok(result)
            }
            None => {
                let span = function.span;
                let expr = if let Some(fun) = conv::map_relational_fun(function.name) {
                    let mut args = ctx.prepare_args(arguments, 1, span);
                    let argument = self.lower_expression(args.next()?, ctx.reborrow())?;
                    args.finish()?;

                    crate::Expression::Relational { fun, argument }
                } else if let Some(axis) = conv::map_derivative_axis(function.name) {
                    let mut args = ctx.prepare_args(arguments, 1, span);
                    let expr = self.lower_expression(args.next()?, ctx.reborrow())?;
                    args.finish()?;

                    crate::Expression::Derivative { axis, expr }
                } else if let Some(fun) = conv::map_standard_fun(function.name) {
                    let expected = fun.argument_count() as _;
                    let mut args = ctx.prepare_args(arguments, expected, span);

                    let arg = self.lower_expression(args.next()?, ctx.reborrow())?;
                    let arg1 = args
                        .next()
                        .map(|x| self.lower_expression(x, ctx.reborrow()))
                        .ok()
                        .transpose()?;
                    let arg2 = args
                        .next()
                        .map(|x| self.lower_expression(x, ctx.reborrow()))
                        .ok()
                        .transpose()?;
                    let arg3 = args
                        .next()
                        .map(|x| self.lower_expression(x, ctx.reborrow()))
                        .ok()
                        .transpose()?;

                    args.finish()?;

                    crate::Expression::Math {
                        fun,
                        arg,
                        arg1,
                        arg2,
                        arg3,
                    }
                } else if let Some(fun) = Texture::map(function.name) {
                    self.texture_sample_helper(fun, arguments, span, ctx.reborrow())?
                } else {
                    match function.name {
                        "select" => {
                            let mut args = ctx.prepare_args(arguments, 3, span);

                            let reject = self.lower_expression(args.next()?, ctx.reborrow())?;
                            let accept = self.lower_expression(args.next()?, ctx.reborrow())?;
                            let condition = self.lower_expression(args.next()?, ctx.reborrow())?;

                            args.finish()?;

                            crate::Expression::Select {
                                reject,
                                accept,
                                condition,
                            }
                        }
                        "arrayLength" => {
                            let mut args = ctx.prepare_args(arguments, 1, span);
                            let expr = self.lower_expression(args.next()?, ctx.reborrow())?;
                            args.finish()?;

                            crate::Expression::ArrayLength(expr)
                        }
                        "atomicLoad" => {
                            let mut args = ctx.prepare_args(arguments, 1, span);
                            let pointer = self.atomic_pointer(args.next()?, ctx.reborrow())?;
                            args.finish()?;

                            crate::Expression::Load { pointer }
                        }
                        "atomicStore" => {
                            let mut args = ctx.prepare_args(arguments, 2, span);
                            let pointer = self.atomic_pointer(args.next()?, ctx.reborrow())?;
                            let value = self.lower_expression(args.next()?, ctx.reborrow())?;
                            args.finish()?;

                            ctx.block.extend(ctx.emitter.finish(ctx.expressions));
                            ctx.emitter.start(ctx.expressions);
                            ctx.block
                                .push(crate::Statement::Store { pointer, value }, span);
                            return Ok(None);
                        }
                        "atomicAdd" => {
                            return Ok(Some(self.atomic_helper(
                                span,
                                crate::AtomicFunction::Add,
                                arguments,
                                ctx.reborrow(),
                            )?))
                        }
                        "atomicSub" => {
                            return Ok(Some(self.atomic_helper(
                                span,
                                crate::AtomicFunction::Subtract,
                                arguments,
                                ctx.reborrow(),
                            )?))
                        }
                        "atomicAnd" => {
                            return Ok(Some(self.atomic_helper(
                                span,
                                crate::AtomicFunction::And,
                                arguments,
                                ctx.reborrow(),
                            )?))
                        }
                        "atomicOr" => {
                            return Ok(Some(self.atomic_helper(
                                span,
                                crate::AtomicFunction::InclusiveOr,
                                arguments,
                                ctx.reborrow(),
                            )?))
                        }
                        "atomicXor" => {
                            return Ok(Some(self.atomic_helper(
                                span,
                                crate::AtomicFunction::ExclusiveOr,
                                arguments,
                                ctx.reborrow(),
                            )?))
                        }
                        "atomicMin" => {
                            return Ok(Some(self.atomic_helper(
                                span,
                                crate::AtomicFunction::Min,
                                arguments,
                                ctx.reborrow(),
                            )?))
                        }
                        "atomicMax" => {
                            return Ok(Some(self.atomic_helper(
                                span,
                                crate::AtomicFunction::Max,
                                arguments,
                                ctx.reborrow(),
                            )?))
                        }
                        "atomicExchange" => {
                            return Ok(Some(self.atomic_helper(
                                span,
                                crate::AtomicFunction::Exchange { compare: None },
                                arguments,
                                ctx.reborrow(),
                            )?))
                        }
                        "atomicCompareExchangeWeak" => {
                            let mut args = ctx.prepare_args(arguments, 3, span);

                            let pointer = self.atomic_pointer(args.next()?, ctx.reborrow())?;

                            let compare = self.lower_expression(args.next()?, ctx.reborrow())?;

                            let value = args.next()?;
                            let value_span = ctx.read_expressions.get_span(value);
                            let value = self.lower_expression(value, ctx.reborrow())?;
                            let ty = ctx.resolve_type(pointer)?;

                            args.finish()?;

                            let expression = match ctx.module.types[ty].inner {
                                crate::TypeInner::Scalar { kind, width } => {
                                    crate::Expression::AtomicResult {
                                        kind,
                                        width,
                                        comparison: false,
                                    }
                                }
                                _ => return Err(Error::InvalidAtomicOperandType(value_span)),
                            };

                            let result = ctx.interrupt_emitter(expression, span);
                            ctx.block.push(
                                crate::Statement::Atomic {
                                    pointer,
                                    fun: crate::AtomicFunction::Exchange {
                                        compare: Some(compare),
                                    },
                                    value,
                                    result,
                                },
                                span,
                            );
                            return Ok(Some(result));
                        }
                        "storageBarrier" => {
                            ctx.prepare_args(arguments, 0, span).finish()?;

                            ctx.block
                                .push(crate::Statement::Barrier(crate::Barrier::STORAGE), span);
                            return Ok(None);
                        }
                        "workgroupBarrier" => {
                            ctx.prepare_args(arguments, 0, span).finish()?;

                            ctx.block
                                .push(crate::Statement::Barrier(crate::Barrier::WORK_GROUP), span);
                            return Ok(None);
                        }
                        "textureStore" => {
                            let mut args = ctx.prepare_args(arguments, 3, span);

                            let image = args.next()?;
                            let image_span = ctx.read_expressions.get_span(image);
                            let image = self.lower_expression(image, ctx.reborrow())?;

                            let coordinate = self.lower_expression(args.next()?, ctx.reborrow())?;

                            let (_, arrayed) = ctx.image_data(image, image_span)?;
                            let array_index = arrayed
                                .then(|| self.lower_expression(args.next()?, ctx.reborrow()))
                                .transpose()?;

                            let value = self.lower_expression(args.next()?, ctx.reborrow())?;

                            args.finish()?;

                            ctx.block.extend(ctx.emitter.finish(ctx.expressions));
                            ctx.emitter.start(ctx.expressions);
                            let stmt = crate::Statement::ImageStore {
                                image,
                                coordinate,
                                array_index,
                                value,
                            };
                            ctx.block.push(stmt, span);
                            return Ok(None);
                        }
                        "textureLoad" => {
                            let mut args = ctx.prepare_args(arguments, 3, span);

                            let image = args.next()?;
                            let image_span = ctx.read_expressions.get_span(image);
                            let image = self.lower_expression(image, ctx.reborrow())?;

                            let coordinate = self.lower_expression(args.next()?, ctx.reborrow())?;

                            let (class, arrayed) = ctx.image_data(image, image_span)?;
                            let array_index = arrayed
                                .then(|| self.lower_expression(args.next()?, ctx.reborrow()))
                                .transpose()?;

                            let level = class
                                .is_mipmapped()
                                .then(|| self.lower_expression(args.next()?, ctx.reborrow()))
                                .transpose()?;

                            let sample = class
                                .is_multisampled()
                                .then(|| self.lower_expression(args.next()?, ctx.reborrow()))
                                .transpose()?;

                            args.finish()?;

                            crate::Expression::ImageLoad {
                                image,
                                coordinate,
                                array_index,
                                level,
                                sample,
                            }
                        }
                        "textureDimensions" => {
                            let mut args = ctx.prepare_args(arguments, 1, span);
                            let image = self.lower_expression(args.next()?, ctx.reborrow())?;
                            let level = args
                                .next()
                                .map(|arg| self.lower_expression(arg, ctx.reborrow()))
                                .ok()
                                .transpose()?;
                            args.finish()?;

                            crate::Expression::ImageQuery {
                                image,
                                query: crate::ImageQuery::Size { level },
                            }
                        }
                        "textureNumLevels" => {
                            let mut args = ctx.prepare_args(arguments, 1, span);
                            let image = self.lower_expression(args.next()?, ctx.reborrow())?;
                            args.finish()?;

                            crate::Expression::ImageQuery {
                                image,
                                query: crate::ImageQuery::NumLevels,
                            }
                        }
                        "textureNumLayers" => {
                            let mut args = ctx.prepare_args(arguments, 1, span);
                            let image = self.lower_expression(args.next()?, ctx.reborrow())?;
                            args.finish()?;

                            crate::Expression::ImageQuery {
                                image,
                                query: crate::ImageQuery::NumLayers,
                            }
                        }
                        "textureNumSamples" => {
                            let mut args = ctx.prepare_args(arguments, 1, span);
                            let image = self.lower_expression(args.next()?, ctx.reborrow())?;
                            args.finish()?;

                            crate::Expression::ImageQuery {
                                image,
                                query: crate::ImageQuery::NumSamples,
                            }
                        }
                        _ => return Err(Error::UnknownIdent(function.span, function.name)),
                    }
                };

                let expr = ctx.expressions.append(expr, span);
                Ok(Some(expr))
            }
        }
    }

    fn atomic_pointer(
        &mut self,
        expr: Handle<ast::Expression<'source>>,
        mut ctx: ExpressionContext<'source, '_, '_>,
    ) -> Result<Handle<crate::Expression>, Error<'source>> {
        let span = ctx.read_expressions.get_span(expr);
        let pointer = self.lower_expression(expr, ctx.reborrow())?;

        let ty = ctx.resolve_type(pointer)?;
        match ctx.module.types[ty].inner {
            crate::TypeInner::Pointer { base, .. } => match ctx.module.types[base].inner {
                crate::TypeInner::Atomic { .. } => Ok(pointer),
                ref other => {
                    log::error!("Pointer type to {:?} passed to atomic op", other);
                    Err(Error::InvalidAtomicPointer(span))
                }
            },
            ref other => {
                log::error!("Type {:?} passed to atomic op", other);
                Err(Error::InvalidAtomicPointer(span))
            }
        }
    }

    fn atomic_helper(
        &mut self,
        span: Span,
        fun: crate::AtomicFunction,
        args: &[Handle<ast::Expression<'source>>],
        mut ctx: ExpressionContext<'source, '_, '_>,
    ) -> Result<Handle<crate::Expression>, Error<'source>> {
        let mut args = ctx.prepare_args(args, 2, span);

        let pointer = self.atomic_pointer(args.next()?, ctx.reborrow())?;

        let value = args.next()?;
        let value_span = ctx.read_expressions.get_span(value);
        let value = self.lower_expression(value, ctx.reborrow())?;

        let ty = ctx.resolve_type(value)?;

        args.finish()?;

        let expression = match ctx.module.types[ty].inner {
            crate::TypeInner::Scalar { kind, width } => crate::Expression::AtomicResult {
                kind,
                width,
                comparison: false,
            },
            _ => return Err(Error::InvalidAtomicOperandType(value_span)),
        };

        let result = ctx.interrupt_emitter(expression, span);
        ctx.block.push(
            crate::Statement::Atomic {
                pointer,
                fun,
                value,
                result,
            },
            span,
        );
        Ok(result)
    }

    fn texture_sample_helper(
        &mut self,
        fun: Texture,
        args: &[Handle<ast::Expression<'source>>],
        span: Span,
        mut ctx: ExpressionContext<'source, '_, '_>,
    ) -> Result<crate::Expression, Error<'source>> {
        let mut args = ctx.prepare_args(args, fun.min_argument_count(), span);

        let (image, gather) = match fun {
            Texture::Gather => {
                let image_or_component = args.next()?;
                match self.gather_component(image_or_component, ctx.reborrow())? {
                    Some(component) => {
                        let image = args.next()?;
                        (image, Some(component))
                    }
                    None => (image_or_component, Some(crate::SwizzleComponent::X)),
                }
            }
            Texture::GatherCompare => {
                let image = args.next()?;
                (image, Some(crate::SwizzleComponent::X))
            }

            _ => {
                let image = args.next()?;
                (image, None)
            }
        };

        let image_span = ctx.read_expressions.get_span(image);
        let image = self.lower_expression(image, ctx.reborrow())?;

        let sampler = self.lower_expression(args.next()?, ctx.reborrow())?;

        let coordinate = self.lower_expression(args.next()?, ctx.reborrow())?;

        let (_, arrayed) = ctx.image_data(image, image_span)?;
        let array_index = arrayed
            .then(|| self.lower_expression(args.next()?, ctx.reborrow()))
            .transpose()?;

        let (level, depth_ref) = match fun {
            Texture::Gather => (crate::SampleLevel::Zero, None),
            Texture::GatherCompare => {
                let reference = self.lower_expression(args.next()?, ctx.reborrow())?;
                (crate::SampleLevel::Zero, Some(reference))
            }

            Texture::Sample => (crate::SampleLevel::Auto, None),
            Texture::SampleBias => {
                let bias = self.lower_expression(args.next()?, ctx.reborrow())?;
                (crate::SampleLevel::Bias(bias), None)
            }
            Texture::SampleCompare => {
                let reference = self.lower_expression(args.next()?, ctx.reborrow())?;
                (crate::SampleLevel::Auto, Some(reference))
            }
            Texture::SampleCompareLevel => {
                let reference = self.lower_expression(args.next()?, ctx.reborrow())?;
                (crate::SampleLevel::Zero, Some(reference))
            }
            Texture::SampleGrad => {
                let x = self.lower_expression(args.next()?, ctx.reborrow())?;
                let y = self.lower_expression(args.next()?, ctx.reborrow())?;
                (crate::SampleLevel::Gradient { x, y }, None)
            }
            Texture::SampleLevel => {
                let level = self.lower_expression(args.next()?, ctx.reborrow())?;
                (crate::SampleLevel::Exact(level), None)
            }
        };

        let offset = args
            .next()
            .map(|arg| self.constant(arg, ctx.read_expressions, ctx.as_output()))
            .ok()
            .transpose()?;

        args.finish()?;

        Ok(crate::Expression::ImageSample {
            image,
            sampler,
            gather,
            coordinate,
            array_index,
            offset,
            level,
            depth_ref,
        })
    }

    fn gather_component(
        &mut self,
        expr: Handle<ast::Expression<'source>>,
        mut ctx: ExpressionContext<'source, '_, '_>,
    ) -> Result<Option<crate::SwizzleComponent>, Error<'source>> {
        let span = ctx.read_expressions.get_span(expr);

        let constant = match self
            .constant_inner(expr, ctx.read_expressions, ctx.as_output())
            .ok()
        {
            Some(ConstantOrInner::Constant(c)) => ctx.module.constants[c].inner.clone(),
            Some(ConstantOrInner::Inner(inner)) => inner,
            None => return Ok(None),
        };

        let int = match constant {
            crate::ConstantInner::Scalar {
                value: crate::ScalarValue::Sint(i),
                ..
            } if i >= 0 => i as u64,
            crate::ConstantInner::Scalar {
                value: crate::ScalarValue::Uint(i),
                ..
            } => i,
            _ => {
                return Err(Error::InvalidGatherComponent(span));
            }
        };

        crate::SwizzleComponent::XYZW
            .get(int as usize)
            .copied()
            .map(Some)
            .ok_or(Error::InvalidGatherComponent(span))
    }

    fn lower_struct(
        &mut self,
        s: &ast::Struct<'source>,
        span: Span,
        mut ctx: OutputContext<'source, '_, '_>,
    ) -> Result<Handle<crate::Type>, Error<'source>> {
        let mut offset = 0;
        let mut struct_alignment = Alignment::ONE;
        let mut members = Vec::with_capacity(s.members.len());

        for member in s.members.iter() {
            let ty = self.resolve_ast_type(member.ty, ctx.reborrow())?;

            self.layouter
                .update(&ctx.module.types, &ctx.module.constants)
                .unwrap();

            let member_min_size = self.layouter[ty].size;
            let member_min_alignment = self.layouter[ty].alignment;

            let member_size = if let Some((size, span)) = member.size {
                if size < member_min_size {
                    return Err(Error::SizeAttributeTooLow(span, member_min_size));
                } else {
                    size
                }
            } else {
                member_min_size
            };

            let member_alignment = if let Some((align, span)) = member.align {
                if let Some(alignment) = Alignment::new(align) {
                    if alignment < member_min_alignment {
                        return Err(Error::AlignAttributeTooLow(span, member_min_alignment));
                    } else {
                        alignment
                    }
                } else {
                    return Err(Error::NonPowerOfTwoAlignAttribute(span));
                }
            } else {
                member_min_alignment
            };

            let binding = self.interpolate_default(&member.binding, ty, ctx.reborrow());

            offset = member_alignment.round_up(offset);
            struct_alignment = struct_alignment.max(member_alignment);

            members.push(crate::StructMember {
                name: Some(member.name.name.to_owned()),
                ty,
                binding,
                offset,
            });

            offset += member_size;
        }

        let size = struct_alignment.round_up(offset);
        let inner = crate::TypeInner::Struct {
            members,
            span: size,
        };

        let handle = ctx.module.types.insert(
            crate::Type {
                name: Some(s.name.name.to_string()),
                inner,
            },
            span,
        );
        Ok(handle)
    }

    fn resolve_ast_type(
        &mut self,
        handle: Handle<ast::Type<'source>>,
        mut ctx: OutputContext<'source, '_, '_>,
    ) -> Result<Handle<crate::Type>, Error<'source>> {
        let inner = match ctx.types[handle] {
            ast::Type::Scalar { kind, width } => crate::TypeInner::Scalar { kind, width },
            ast::Type::Vector { size, kind, width } => {
                crate::TypeInner::Vector { size, kind, width }
            }
            ast::Type::Matrix {
                rows,
                columns,
                width,
            } => crate::TypeInner::Matrix {
                columns,
                rows,
                width,
            },
            ast::Type::Atomic { kind, width } => crate::TypeInner::Atomic { kind, width },
            ast::Type::Pointer { base, space } => {
                let base = self.resolve_ast_type(base, ctx.reborrow())?;
                crate::TypeInner::Pointer { base, space }
            }
            ast::Type::Array { base, size } => {
                let base = self.resolve_ast_type(base, ctx.reborrow())?;
                self.layouter
                    .update(&ctx.module.types, &ctx.module.constants)
                    .unwrap();

                crate::TypeInner::Array {
                    base,
                    size: match size {
                        ast::ArraySize::Constant(constant) => {
                            let constant =
                                self.constant(constant, ctx.global_expressions, ctx.reborrow())?;
                            crate::ArraySize::Constant(constant)
                        }
                        ast::ArraySize::Dynamic => crate::ArraySize::Dynamic,
                    },
                    stride: self.layouter[base].to_stride(),
                }
            }
            ast::Type::Image {
                dim,
                arrayed,
                class,
            } => crate::TypeInner::Image {
                dim,
                arrayed,
                class,
            },
            ast::Type::Sampler { comparison } => crate::TypeInner::Sampler { comparison },
            ast::Type::BindingArray { base, size } => {
                let base = self.resolve_ast_type(base, ctx.reborrow())?;

                crate::TypeInner::BindingArray {
                    base,
                    size: match size {
                        ast::ArraySize::Constant(constant) => {
                            let constant =
                                self.constant(constant, ctx.global_expressions, ctx.reborrow())?;
                            crate::ArraySize::Constant(constant)
                        }
                        ast::ArraySize::Dynamic => crate::ArraySize::Dynamic,
                    },
                }
            }
            ast::Type::User(ref ident) => {
                return match ctx.globals.get(ident.name) {
                    Some(&GlobalDecl::Type(handle)) => Ok(handle),
                    Some(_) => Err(Error::Unexpected(ident.span, ExpectedToken::Type)),
                    None => Err(Error::UnknownType(ident.span)),
                }
            }
        };

        Ok(ctx.ensure_type_exists(inner))
    }

    fn constant(
        &mut self,
        expr: Handle<ast::Expression<'source>>,
        arena: &Arena<ast::Expression<'source>>,
        mut ctx: OutputContext<'source, '_, '_>,
    ) -> Result<Handle<crate::Constant>, Error<'source>> {
        let inner = match self.constant_inner(expr, arena, ctx.reborrow())? {
            ConstantOrInner::Constant(c) => return Ok(c),
            ConstantOrInner::Inner(inner) => inner,
        };

        let c = ctx.module.constants.fetch_or_append(
            crate::Constant {
                name: None,
                specialization: None,
                inner,
            },
            Span::UNDEFINED,
        );
        Ok(c)
    }

    fn constant_inner(
        &mut self,
        expr: Handle<ast::Expression<'source>>,
        arena: &Arena<ast::Expression<'source>>,
        mut ctx: OutputContext<'source, '_, '_>,
    ) -> Result<ConstantOrInner, Error<'source>> {
        let span = arena.get_span(expr);
        let inner = match arena[expr] {
            ast::Expression::Literal(literal) => match literal {
                ast::Literal::Number(Number::F32(f)) => crate::ConstantInner::Scalar {
                    width: 4,
                    value: crate::ScalarValue::Float(f as _),
                },
                ast::Literal::Number(Number::I32(i)) => crate::ConstantInner::Scalar {
                    width: 4,
                    value: crate::ScalarValue::Sint(i as _),
                },
                ast::Literal::Number(Number::U32(u)) => crate::ConstantInner::Scalar {
                    width: 4,
                    value: crate::ScalarValue::Uint(u as _),
                },
                ast::Literal::Number(_) => {
                    unreachable!("got abstract numeric type when not expected");
                }
                ast::Literal::Bool(b) => crate::ConstantInner::Scalar {
                    width: 1,
                    value: crate::ScalarValue::Bool(b),
                },
            },
            ast::Expression::Ident(ast::IdentExpr::Local(_)) => {
                return Err(Error::Unexpected(span, ExpectedToken::Constant))
            }
            ast::Expression::Ident(ast::IdentExpr::Unresolved(name)) => {
                return if let Some(global) = ctx.globals.get(name) {
                    match *global {
                        GlobalDecl::Const(handle) => Ok(ConstantOrInner::Constant(handle)),
                        _ => Err(Error::Unexpected(span, ExpectedToken::Constant)),
                    }
                } else {
                    Err(Error::UnknownIdent(span, name))
                }
            }
            ast::Expression::Construct {
                ref ty,
                ref components,
                ..
            } => self.const_construct(span, ty, components, ctx.reborrow())?,
            ast::Expression::Call {
                ref function,
                ref arguments,
            } => match ctx.globals.get(function.name) {
                Some(&GlobalDecl::Type(ty)) => self.const_construct(
                    span,
                    &ast::ConstructorType::Type(ty),
                    arguments,
                    ctx.reborrow(),
                )?,
                Some(_) => return Err(Error::ConstExprUnsupported(span)),
                None => return Err(Error::UnknownIdent(function.span, function.name)),
            },
            _ => return Err(Error::ConstExprUnsupported(span)),
        };

        Ok(ConstantOrInner::Inner(inner))
    }

    fn interpolate_default(
        &mut self,
        binding: &Option<crate::Binding>,
        ty: Handle<crate::Type>,
        ctx: OutputContext<'source, '_, '_>,
    ) -> Option<crate::Binding> {
        let mut binding = binding.clone();
        if let Some(ref mut binding) = binding {
            binding.apply_default_interpolation(&ctx.module.types[ty].inner);
        }

        binding
    }
}

pub fn parse_str(source: &str) -> Result<crate::Module, ParseError> {
    Parser::new().parse(source)
}<|MERGE_RESOLUTION|>--- conflicted
+++ resolved
@@ -289,20 +289,10 @@
                 labels: vec![(ident_span, "unknown identifier".into())],
                 notes: vec![],
             },
-<<<<<<< HEAD
             Error::UnknownScalarType(bad_span) => ParseError {
                 message: format!("unknown scalar type: '{}'", &source[bad_span]),
                 labels: vec![(bad_span, "unknown scalar type".into())],
-                notes: vec!["Valid scalar types are f16, f32, f64, \
-                             i8, i16, i32, i64, \
-                             u8, u16, u32, u64, bool"
-                    .into()],
-=======
-            Error::UnknownScalarType(ref bad_span) => ParseError {
-                message: format!("unknown scalar type: '{}'", &source[bad_span.clone()]),
-                labels: vec![(bad_span.clone(), "unknown scalar type".into())],
                 notes: vec!["Valid scalar types are f32, f64, i32, u32, bool".into()],
->>>>>>> 461fdda4
             },
             Error::BadTextureSampleType { span, kind, width } => ParseError {
                 message: format!(
@@ -1827,57 +1817,9 @@
         Ok(arguments)
     }
 
-<<<<<<< HEAD
     /// Expects [`Rule::PrimaryExpr`] or [`Rule::SingularExpr`] on top; does not pop it.
     /// Expects `name` to be consumed (not in lexer).
     fn parse_function_call<'a>(
-=======
-    fn parse_atomic_helper<'a>(
-        &mut self,
-        lexer: &mut Lexer<'a>,
-        fun: crate::AtomicFunction,
-        mut ctx: ExpressionContext<'a, '_, '_>,
-    ) -> Result<Handle<crate::Expression>, Error<'a>> {
-        lexer.open_arguments()?;
-        let pointer = self.parse_general_expression(lexer, ctx.reborrow())?;
-        lexer.expect(Token::Separator(','))?;
-        let ctx_span = ctx.reborrow();
-        let (value, value_span) =
-            lexer.capture_span(|lexer| self.parse_general_expression(lexer, ctx_span))?;
-        lexer.close_arguments()?;
-
-        let expression = match *ctx.resolve_type(value)? {
-            crate::TypeInner::Scalar { kind, width } => crate::Expression::AtomicResult {
-                ty: ctx.types.insert(
-                    crate::Type {
-                        name: None,
-                        inner: crate::TypeInner::Scalar { kind, width },
-                    },
-                    NagaSpan::UNDEFINED,
-                ),
-                comparison: false,
-            },
-            _ => return Err(Error::InvalidAtomicOperandType(value_span)),
-        };
-
-        let span = NagaSpan::from(value_span);
-        let result = ctx.interrupt_emitter(expression, span);
-        ctx.block.push(
-            crate::Statement::Atomic {
-                pointer,
-                fun,
-                value,
-                result,
-            },
-            span,
-        );
-        Ok(result)
-    }
-
-    /// Expects [`Rule::PrimaryExpr`] or [`Rule::SingularExpr`] on top; does not pop it.
-    /// Expects `word` to be peeked (still in lexer), doesn't consume if returning None.
-    fn parse_function_call_inner<'a>(
->>>>>>> 461fdda4
         &mut self,
         lexer: &mut Lexer<'a>,
         name: &'a str,
@@ -1885,679 +1827,6 @@
         mut ctx: ParseExpressionContext<'a, '_, '_>,
     ) -> Result<Handle<ast::Expression<'a>>, Error<'a>> {
         assert!(self.rules.last().is_some());
-<<<<<<< HEAD
-=======
-        let expr = if let Some(fun) = conv::map_relational_fun(name) {
-            let _ = lexer.next();
-            lexer.open_arguments()?;
-            let argument = self.parse_general_expression(lexer, ctx.reborrow())?;
-            lexer.close_arguments()?;
-            crate::Expression::Relational { fun, argument }
-        } else if let Some(axis) = conv::map_derivative_axis(name) {
-            let _ = lexer.next();
-            lexer.open_arguments()?;
-            let expr = self.parse_general_expression(lexer, ctx.reborrow())?;
-            lexer.close_arguments()?;
-            crate::Expression::Derivative { axis, expr }
-        } else if let Some(fun) = conv::map_standard_fun(name) {
-            let _ = lexer.next();
-            lexer.open_arguments()?;
-            let arg_count = fun.argument_count();
-            let arg = self.parse_general_expression(lexer, ctx.reborrow())?;
-            let arg1 = if arg_count > 1 {
-                lexer.expect(Token::Separator(','))?;
-                Some(self.parse_general_expression(lexer, ctx.reborrow())?)
-            } else {
-                None
-            };
-            let arg2 = if arg_count > 2 {
-                lexer.expect(Token::Separator(','))?;
-                Some(self.parse_general_expression(lexer, ctx.reborrow())?)
-            } else {
-                None
-            };
-            let arg3 = if arg_count > 3 {
-                lexer.expect(Token::Separator(','))?;
-                Some(self.parse_general_expression(lexer, ctx.reborrow())?)
-            } else {
-                None
-            };
-            lexer.close_arguments()?;
-            crate::Expression::Math {
-                fun,
-                arg,
-                arg1,
-                arg2,
-                arg3,
-            }
-        } else {
-            match name {
-                "bitcast" => {
-                    let _ = lexer.next();
-                    lexer.expect_generic_paren('<')?;
-                    let (ty, type_span) = lexer.capture_span(|lexer| {
-                        self.parse_type_decl(lexer, None, ctx.types, ctx.constants)
-                    })?;
-                    lexer.expect_generic_paren('>')?;
-
-                    lexer.open_arguments()?;
-                    let expr = self.parse_general_expression(lexer, ctx.reborrow())?;
-                    lexer.close_arguments()?;
-
-                    let kind = match ctx.types[ty].inner {
-                        crate::TypeInner::Scalar { kind, .. } => kind,
-                        crate::TypeInner::Vector { kind, .. } => kind,
-                        _ => {
-                            return Err(Error::BadTypeCast {
-                                from_type: format!("{:?}", ctx.resolve_type(expr)?),
-                                span: type_span,
-                                to_type: format!("{:?}", ctx.types[ty].inner),
-                            })
-                        }
-                    };
-
-                    crate::Expression::As {
-                        expr,
-                        kind,
-                        convert: None,
-                    }
-                }
-                "select" => {
-                    let _ = lexer.next();
-                    lexer.open_arguments()?;
-                    let reject = self.parse_general_expression(lexer, ctx.reborrow())?;
-                    lexer.expect(Token::Separator(','))?;
-                    let accept = self.parse_general_expression(lexer, ctx.reborrow())?;
-                    lexer.expect(Token::Separator(','))?;
-                    let condition = self.parse_general_expression(lexer, ctx.reborrow())?;
-                    lexer.close_arguments()?;
-                    crate::Expression::Select {
-                        condition,
-                        accept,
-                        reject,
-                    }
-                }
-                "arrayLength" => {
-                    let _ = lexer.next();
-                    lexer.open_arguments()?;
-                    let array = self.parse_general_expression(lexer, ctx.reborrow())?;
-                    lexer.close_arguments()?;
-                    crate::Expression::ArrayLength(array)
-                }
-                // atomics
-                "atomicLoad" => {
-                    let _ = lexer.next();
-                    lexer.open_arguments()?;
-                    let pointer = self.parse_atomic_pointer(lexer, ctx.reborrow())?;
-                    lexer.close_arguments()?;
-                    crate::Expression::Load { pointer }
-                }
-                "atomicAdd" => {
-                    let _ = lexer.next();
-                    let handle = self.parse_atomic_helper(
-                        lexer,
-                        crate::AtomicFunction::Add,
-                        ctx.reborrow(),
-                    )?;
-                    return Ok(Some(CalledFunction {
-                        result: Some(handle),
-                    }));
-                }
-                "atomicSub" => {
-                    let _ = lexer.next();
-                    let handle = self.parse_atomic_helper(
-                        lexer,
-                        crate::AtomicFunction::Subtract,
-                        ctx.reborrow(),
-                    )?;
-                    return Ok(Some(CalledFunction {
-                        result: Some(handle),
-                    }));
-                }
-                "atomicAnd" => {
-                    let _ = lexer.next();
-                    let handle = self.parse_atomic_helper(
-                        lexer,
-                        crate::AtomicFunction::And,
-                        ctx.reborrow(),
-                    )?;
-                    return Ok(Some(CalledFunction {
-                        result: Some(handle),
-                    }));
-                }
-                "atomicOr" => {
-                    let _ = lexer.next();
-                    let handle = self.parse_atomic_helper(
-                        lexer,
-                        crate::AtomicFunction::InclusiveOr,
-                        ctx.reborrow(),
-                    )?;
-                    return Ok(Some(CalledFunction {
-                        result: Some(handle),
-                    }));
-                }
-                "atomicXor" => {
-                    let _ = lexer.next();
-                    let handle = self.parse_atomic_helper(
-                        lexer,
-                        crate::AtomicFunction::ExclusiveOr,
-                        ctx.reborrow(),
-                    )?;
-                    return Ok(Some(CalledFunction {
-                        result: Some(handle),
-                    }));
-                }
-                "atomicMin" => {
-                    let _ = lexer.next();
-                    let handle =
-                        self.parse_atomic_helper(lexer, crate::AtomicFunction::Min, ctx)?;
-                    return Ok(Some(CalledFunction {
-                        result: Some(handle),
-                    }));
-                }
-                "atomicMax" => {
-                    let _ = lexer.next();
-                    let handle =
-                        self.parse_atomic_helper(lexer, crate::AtomicFunction::Max, ctx)?;
-                    return Ok(Some(CalledFunction {
-                        result: Some(handle),
-                    }));
-                }
-                "atomicExchange" => {
-                    let _ = lexer.next();
-                    let handle = self.parse_atomic_helper(
-                        lexer,
-                        crate::AtomicFunction::Exchange { compare: None },
-                        ctx,
-                    )?;
-                    return Ok(Some(CalledFunction {
-                        result: Some(handle),
-                    }));
-                }
-                "atomicCompareExchangeWeak" => {
-                    let _ = lexer.next();
-                    lexer.open_arguments()?;
-                    let pointer = self.parse_general_expression(lexer, ctx.reborrow())?;
-                    lexer.expect(Token::Separator(','))?;
-                    let cmp = self.parse_general_expression(lexer, ctx.reborrow())?;
-                    lexer.expect(Token::Separator(','))?;
-                    let (value, value_span) = lexer.capture_span(|lexer| {
-                        self.parse_general_expression(lexer, ctx.reborrow())
-                    })?;
-                    lexer.close_arguments()?;
-
-                    let expression = match *ctx.resolve_type(value)? {
-                        crate::TypeInner::Scalar { kind, width } => {
-                            let bool_ty = ctx.types.insert(
-                                crate::Type {
-                                    name: None,
-                                    inner: crate::TypeInner::Scalar {
-                                        kind: crate::ScalarKind::Bool,
-                                        width: crate::BOOL_WIDTH,
-                                    },
-                                },
-                                NagaSpan::UNDEFINED,
-                            );
-                            let scalar_ty = ctx.types.insert(
-                                crate::Type {
-                                    name: None,
-                                    inner: crate::TypeInner::Scalar { kind, width },
-                                },
-                                NagaSpan::UNDEFINED,
-                            );
-                            let struct_ty = ctx.types.insert(
-                                crate::Type {
-                                    name: Some("__atomic_compare_exchange_result".to_string()),
-                                    inner: crate::TypeInner::Struct {
-                                        members: vec![
-                                            crate::StructMember {
-                                                name: Some("old_value".to_string()),
-                                                ty: scalar_ty,
-                                                binding: None,
-                                                offset: 0,
-                                            },
-                                            crate::StructMember {
-                                                name: Some("exchanged".to_string()),
-                                                ty: bool_ty,
-                                                binding: None,
-                                                offset: 4,
-                                            },
-                                        ],
-                                        span: 8,
-                                    },
-                                },
-                                NagaSpan::UNDEFINED,
-                            );
-                            crate::Expression::AtomicResult {
-                                ty: struct_ty,
-                                comparison: true,
-                            }
-                        }
-                        _ => return Err(Error::InvalidAtomicOperandType(value_span)),
-                    };
-
-                    let span = NagaSpan::from(self.peek_rule_span(lexer));
-                    let result = ctx.interrupt_emitter(expression, span);
-                    ctx.block.push(
-                        crate::Statement::Atomic {
-                            pointer,
-                            fun: crate::AtomicFunction::Exchange { compare: Some(cmp) },
-                            value,
-                            result,
-                        },
-                        span,
-                    );
-                    return Ok(Some(CalledFunction {
-                        result: Some(result),
-                    }));
-                }
-                // texture sampling
-                "textureSample" => {
-                    let _ = lexer.next();
-                    lexer.open_arguments()?;
-                    let (image, image_span) =
-                        self.parse_general_expression_with_span(lexer, ctx.reborrow())?;
-                    lexer.expect(Token::Separator(','))?;
-                    let sampler_expr = self.parse_general_expression(lexer, ctx.reborrow())?;
-                    lexer.expect(Token::Separator(','))?;
-                    let coordinate = self.parse_general_expression(lexer, ctx.reborrow())?;
-                    let sc = ctx.prepare_sampling(image, image_span)?;
-                    let array_index = if sc.arrayed {
-                        lexer.expect(Token::Separator(','))?;
-                        Some(self.parse_general_expression(lexer, ctx.reborrow())?)
-                    } else {
-                        None
-                    };
-                    let offset = if lexer.skip(Token::Separator(',')) {
-                        Some(self.parse_const_expression(lexer, ctx.types, ctx.constants)?)
-                    } else {
-                        None
-                    };
-                    lexer.close_arguments()?;
-                    crate::Expression::ImageSample {
-                        image: sc.image,
-                        sampler: sampler_expr,
-                        gather: None,
-                        coordinate,
-                        array_index,
-                        offset,
-                        level: crate::SampleLevel::Auto,
-                        depth_ref: None,
-                    }
-                }
-                "textureSampleLevel" => {
-                    let _ = lexer.next();
-                    lexer.open_arguments()?;
-                    let (image, image_span) =
-                        self.parse_general_expression_with_span(lexer, ctx.reborrow())?;
-                    lexer.expect(Token::Separator(','))?;
-                    let sampler_expr = self.parse_general_expression(lexer, ctx.reborrow())?;
-                    lexer.expect(Token::Separator(','))?;
-                    let coordinate = self.parse_general_expression(lexer, ctx.reborrow())?;
-                    let sc = ctx.prepare_sampling(image, image_span)?;
-                    let array_index = if sc.arrayed {
-                        lexer.expect(Token::Separator(','))?;
-                        Some(self.parse_general_expression(lexer, ctx.reborrow())?)
-                    } else {
-                        None
-                    };
-                    lexer.expect(Token::Separator(','))?;
-                    let level = self.parse_general_expression(lexer, ctx.reborrow())?;
-                    let offset = if lexer.skip(Token::Separator(',')) {
-                        Some(self.parse_const_expression(lexer, ctx.types, ctx.constants)?)
-                    } else {
-                        None
-                    };
-                    lexer.close_arguments()?;
-                    crate::Expression::ImageSample {
-                        image: sc.image,
-                        sampler: sampler_expr,
-                        gather: None,
-                        coordinate,
-                        array_index,
-                        offset,
-                        level: crate::SampleLevel::Exact(level),
-                        depth_ref: None,
-                    }
-                }
-                "textureSampleBias" => {
-                    let _ = lexer.next();
-                    lexer.open_arguments()?;
-                    let (image, image_span) =
-                        self.parse_general_expression_with_span(lexer, ctx.reborrow())?;
-                    lexer.expect(Token::Separator(','))?;
-                    let sampler_expr = self.parse_general_expression(lexer, ctx.reborrow())?;
-                    lexer.expect(Token::Separator(','))?;
-                    let coordinate = self.parse_general_expression(lexer, ctx.reborrow())?;
-                    let sc = ctx.prepare_sampling(image, image_span)?;
-                    let array_index = if sc.arrayed {
-                        lexer.expect(Token::Separator(','))?;
-                        Some(self.parse_general_expression(lexer, ctx.reborrow())?)
-                    } else {
-                        None
-                    };
-                    lexer.expect(Token::Separator(','))?;
-                    let bias = self.parse_general_expression(lexer, ctx.reborrow())?;
-                    let offset = if lexer.skip(Token::Separator(',')) {
-                        Some(self.parse_const_expression(lexer, ctx.types, ctx.constants)?)
-                    } else {
-                        None
-                    };
-                    lexer.close_arguments()?;
-                    crate::Expression::ImageSample {
-                        image: sc.image,
-                        sampler: sampler_expr,
-                        gather: None,
-                        coordinate,
-                        array_index,
-                        offset,
-                        level: crate::SampleLevel::Bias(bias),
-                        depth_ref: None,
-                    }
-                }
-                "textureSampleGrad" => {
-                    let _ = lexer.next();
-                    lexer.open_arguments()?;
-                    let (image, image_span) =
-                        self.parse_general_expression_with_span(lexer, ctx.reborrow())?;
-                    lexer.expect(Token::Separator(','))?;
-                    let sampler_expr = self.parse_general_expression(lexer, ctx.reborrow())?;
-                    lexer.expect(Token::Separator(','))?;
-                    let coordinate = self.parse_general_expression(lexer, ctx.reborrow())?;
-                    let sc = ctx.prepare_sampling(image, image_span)?;
-                    let array_index = if sc.arrayed {
-                        lexer.expect(Token::Separator(','))?;
-                        Some(self.parse_general_expression(lexer, ctx.reborrow())?)
-                    } else {
-                        None
-                    };
-                    lexer.expect(Token::Separator(','))?;
-                    let x = self.parse_general_expression(lexer, ctx.reborrow())?;
-                    lexer.expect(Token::Separator(','))?;
-                    let y = self.parse_general_expression(lexer, ctx.reborrow())?;
-                    let offset = if lexer.skip(Token::Separator(',')) {
-                        Some(self.parse_const_expression(lexer, ctx.types, ctx.constants)?)
-                    } else {
-                        None
-                    };
-                    lexer.close_arguments()?;
-                    crate::Expression::ImageSample {
-                        image: sc.image,
-                        sampler: sampler_expr,
-                        gather: None,
-                        coordinate,
-                        array_index,
-                        offset,
-                        level: crate::SampleLevel::Gradient { x, y },
-                        depth_ref: None,
-                    }
-                }
-                "textureSampleCompare" => {
-                    let _ = lexer.next();
-                    lexer.open_arguments()?;
-                    let (image, image_span) =
-                        self.parse_general_expression_with_span(lexer, ctx.reborrow())?;
-                    lexer.expect(Token::Separator(','))?;
-                    let sampler_expr = self.parse_general_expression(lexer, ctx.reborrow())?;
-                    lexer.expect(Token::Separator(','))?;
-                    let coordinate = self.parse_general_expression(lexer, ctx.reborrow())?;
-                    let sc = ctx.prepare_sampling(image, image_span)?;
-                    let array_index = if sc.arrayed {
-                        lexer.expect(Token::Separator(','))?;
-                        Some(self.parse_general_expression(lexer, ctx.reborrow())?)
-                    } else {
-                        None
-                    };
-                    lexer.expect(Token::Separator(','))?;
-                    let reference = self.parse_general_expression(lexer, ctx.reborrow())?;
-                    let offset = if lexer.skip(Token::Separator(',')) {
-                        Some(self.parse_const_expression(lexer, ctx.types, ctx.constants)?)
-                    } else {
-                        None
-                    };
-                    lexer.close_arguments()?;
-                    crate::Expression::ImageSample {
-                        image: sc.image,
-                        sampler: sampler_expr,
-                        gather: None,
-                        coordinate,
-                        array_index,
-                        offset,
-                        level: crate::SampleLevel::Auto,
-                        depth_ref: Some(reference),
-                    }
-                }
-                "textureSampleCompareLevel" => {
-                    let _ = lexer.next();
-                    lexer.open_arguments()?;
-                    let (image, image_span) =
-                        self.parse_general_expression_with_span(lexer, ctx.reborrow())?;
-                    lexer.expect(Token::Separator(','))?;
-                    let sampler_expr = self.parse_general_expression(lexer, ctx.reborrow())?;
-                    lexer.expect(Token::Separator(','))?;
-                    let coordinate = self.parse_general_expression(lexer, ctx.reborrow())?;
-                    let sc = ctx.prepare_sampling(image, image_span)?;
-                    let array_index = if sc.arrayed {
-                        lexer.expect(Token::Separator(','))?;
-                        Some(self.parse_general_expression(lexer, ctx.reborrow())?)
-                    } else {
-                        None
-                    };
-                    lexer.expect(Token::Separator(','))?;
-                    let reference = self.parse_general_expression(lexer, ctx.reborrow())?;
-                    let offset = if lexer.skip(Token::Separator(',')) {
-                        Some(self.parse_const_expression(lexer, ctx.types, ctx.constants)?)
-                    } else {
-                        None
-                    };
-                    lexer.close_arguments()?;
-                    crate::Expression::ImageSample {
-                        image: sc.image,
-                        sampler: sampler_expr,
-                        gather: None,
-                        coordinate,
-                        array_index,
-                        offset,
-                        level: crate::SampleLevel::Zero,
-                        depth_ref: Some(reference),
-                    }
-                }
-                "textureGather" => {
-                    let _ = lexer.next();
-                    lexer.open_arguments()?;
-                    let component = if let (Token::Number(..), span) = lexer.peek() {
-                        let index = Self::parse_non_negative_i32_literal(lexer)?;
-                        lexer.expect(Token::Separator(','))?;
-                        *crate::SwizzleComponent::XYZW
-                            .get(index as usize)
-                            .ok_or(Error::InvalidGatherComponent(span, index))?
-                    } else {
-                        crate::SwizzleComponent::X
-                    };
-                    let (image, image_span) =
-                        self.parse_general_expression_with_span(lexer, ctx.reborrow())?;
-                    lexer.expect(Token::Separator(','))?;
-                    let sampler_expr = self.parse_general_expression(lexer, ctx.reborrow())?;
-                    lexer.expect(Token::Separator(','))?;
-                    let coordinate = self.parse_general_expression(lexer, ctx.reborrow())?;
-                    let sc = ctx.prepare_sampling(image, image_span)?;
-                    let array_index = if sc.arrayed {
-                        lexer.expect(Token::Separator(','))?;
-                        Some(self.parse_general_expression(lexer, ctx.reborrow())?)
-                    } else {
-                        None
-                    };
-                    let offset = if lexer.skip(Token::Separator(',')) {
-                        Some(self.parse_const_expression(lexer, ctx.types, ctx.constants)?)
-                    } else {
-                        None
-                    };
-                    lexer.close_arguments()?;
-                    crate::Expression::ImageSample {
-                        image: sc.image,
-                        sampler: sampler_expr,
-                        gather: Some(component),
-                        coordinate,
-                        array_index,
-                        offset,
-                        level: crate::SampleLevel::Zero,
-                        depth_ref: None,
-                    }
-                }
-                "textureGatherCompare" => {
-                    let _ = lexer.next();
-                    lexer.open_arguments()?;
-                    let (image, image_span) =
-                        self.parse_general_expression_with_span(lexer, ctx.reborrow())?;
-                    lexer.expect(Token::Separator(','))?;
-                    let sampler_expr = self.parse_general_expression(lexer, ctx.reborrow())?;
-                    lexer.expect(Token::Separator(','))?;
-                    let coordinate = self.parse_general_expression(lexer, ctx.reborrow())?;
-                    let sc = ctx.prepare_sampling(image, image_span)?;
-                    let array_index = if sc.arrayed {
-                        lexer.expect(Token::Separator(','))?;
-                        Some(self.parse_general_expression(lexer, ctx.reborrow())?)
-                    } else {
-                        None
-                    };
-                    lexer.expect(Token::Separator(','))?;
-                    let reference = self.parse_general_expression(lexer, ctx.reborrow())?;
-                    let offset = if lexer.skip(Token::Separator(',')) {
-                        Some(self.parse_const_expression(lexer, ctx.types, ctx.constants)?)
-                    } else {
-                        None
-                    };
-                    lexer.close_arguments()?;
-                    crate::Expression::ImageSample {
-                        image: sc.image,
-                        sampler: sampler_expr,
-                        gather: Some(crate::SwizzleComponent::X),
-                        coordinate,
-                        array_index,
-                        offset,
-                        level: crate::SampleLevel::Zero,
-                        depth_ref: Some(reference),
-                    }
-                }
-                "textureLoad" => {
-                    let _ = lexer.next();
-                    lexer.open_arguments()?;
-                    let (image, image_span) =
-                        self.parse_general_expression_with_span(lexer, ctx.reborrow())?;
-                    lexer.expect(Token::Separator(','))?;
-                    let coordinate = self.parse_general_expression(lexer, ctx.reborrow())?;
-                    let (class, arrayed) = match *ctx.resolve_type(image)? {
-                        crate::TypeInner::Image { class, arrayed, .. } => (class, arrayed),
-                        _ => return Err(Error::BadTexture(image_span)),
-                    };
-                    let array_index = if arrayed {
-                        lexer.expect(Token::Separator(','))?;
-                        Some(self.parse_general_expression(lexer, ctx.reborrow())?)
-                    } else {
-                        None
-                    };
-                    let level = if class.is_mipmapped() {
-                        lexer.expect(Token::Separator(','))?;
-                        Some(self.parse_general_expression(lexer, ctx.reborrow())?)
-                    } else {
-                        None
-                    };
-                    let sample = if class.is_multisampled() {
-                        lexer.expect(Token::Separator(','))?;
-                        Some(self.parse_general_expression(lexer, ctx.reborrow())?)
-                    } else {
-                        None
-                    };
-                    lexer.close_arguments()?;
-                    crate::Expression::ImageLoad {
-                        image,
-                        coordinate,
-                        array_index,
-                        sample,
-                        level,
-                    }
-                }
-                "textureDimensions" => {
-                    let _ = lexer.next();
-                    lexer.open_arguments()?;
-                    let image = self.parse_general_expression(lexer, ctx.reborrow())?;
-                    let level = if lexer.skip(Token::Separator(',')) {
-                        let expr = self.parse_general_expression(lexer, ctx.reborrow())?;
-                        Some(expr)
-                    } else {
-                        None
-                    };
-                    lexer.close_arguments()?;
-                    crate::Expression::ImageQuery {
-                        image,
-                        query: crate::ImageQuery::Size { level },
-                    }
-                }
-                "textureNumLevels" => {
-                    let _ = lexer.next();
-                    lexer.open_arguments()?;
-                    let image = self.parse_general_expression(lexer, ctx.reborrow())?;
-                    lexer.close_arguments()?;
-                    crate::Expression::ImageQuery {
-                        image,
-                        query: crate::ImageQuery::NumLevels,
-                    }
-                }
-                "textureNumLayers" => {
-                    let _ = lexer.next();
-                    lexer.open_arguments()?;
-                    let image = self.parse_general_expression(lexer, ctx.reborrow())?;
-                    lexer.close_arguments()?;
-                    crate::Expression::ImageQuery {
-                        image,
-                        query: crate::ImageQuery::NumLayers,
-                    }
-                }
-                "textureNumSamples" => {
-                    let _ = lexer.next();
-                    lexer.open_arguments()?;
-                    let image = self.parse_general_expression(lexer, ctx.reborrow())?;
-                    lexer.close_arguments()?;
-                    crate::Expression::ImageQuery {
-                        image,
-                        query: crate::ImageQuery::NumSamples,
-                    }
-                }
-                // other
-                _ => {
-                    let result =
-                        match self.parse_local_function_call(lexer, name, ctx.reborrow())? {
-                            Some((function, arguments)) => {
-                                let span = NagaSpan::from(self.peek_rule_span(lexer));
-                                ctx.block.extend(ctx.emitter.finish(ctx.expressions));
-                                let result = ctx.functions[function].result.as_ref().map(|_| {
-                                    ctx.expressions
-                                        .append(crate::Expression::CallResult(function), span)
-                                });
-                                ctx.emitter.start(ctx.expressions);
-                                ctx.block.push(
-                                    crate::Statement::Call {
-                                        function,
-                                        arguments,
-                                        result,
-                                    },
-                                    span,
-                                );
-                                result
-                            }
-                            None => return Ok(None),
-                        };
-                    return Ok(Some(CalledFunction { result }));
-                }
-            }
-        };
-        let span = NagaSpan::from(self.peek_rule_span(lexer));
-        let handle = ctx.expressions.append(expr, span);
-        Ok(Some(CalledFunction {
-            result: Some(handle),
-        }))
-    }
->>>>>>> 461fdda4
 
         let expr = match name {
             // bitcast looks like a function call, but it's an operator and must be handled differently.
@@ -5395,16 +4664,57 @@
                             let value = args.next()?;
                             let value_span = ctx.read_expressions.get_span(value);
                             let value = self.lower_expression(value, ctx.reborrow())?;
-                            let ty = ctx.resolve_type(pointer)?;
+                            let ty = ctx.resolve_type(value)?;
 
                             args.finish()?;
 
                             let expression = match ctx.module.types[ty].inner {
                                 crate::TypeInner::Scalar { kind, width } => {
+                                    let bool_ty = ctx.module.types.insert(
+                                        crate::Type {
+                                            name: None,
+                                            inner: crate::TypeInner::Scalar {
+                                                kind: crate::ScalarKind::Bool,
+                                                width: crate::BOOL_WIDTH,
+                                            },
+                                        },
+                                        Span::UNDEFINED,
+                                    );
+                                    let scalar_ty = ctx.module.types.insert(
+                                        crate::Type {
+                                            name: None,
+                                            inner: crate::TypeInner::Scalar { kind, width },
+                                        },
+                                        Span::UNDEFINED,
+                                    );
+                                    let struct_ty = ctx.module.types.insert(
+                                        crate::Type {
+                                            name: Some(
+                                                "__atomic_compare_exchange_result".to_string(),
+                                            ),
+                                            inner: crate::TypeInner::Struct {
+                                                members: vec![
+                                                    crate::StructMember {
+                                                        name: Some("old_value".to_string()),
+                                                        ty: scalar_ty,
+                                                        binding: None,
+                                                        offset: 0,
+                                                    },
+                                                    crate::StructMember {
+                                                        name: Some("exchanged".to_string()),
+                                                        ty: bool_ty,
+                                                        binding: None,
+                                                        offset: 4,
+                                                    },
+                                                ],
+                                                span: 8,
+                                            },
+                                        },
+                                        Span::UNDEFINED,
+                                    );
                                     crate::Expression::AtomicResult {
-                                        kind,
-                                        width,
-                                        comparison: false,
+                                        ty: struct_ty,
+                                        comparison: true,
                                     }
                                 }
                                 _ => return Err(Error::InvalidAtomicOperandType(value_span)),
@@ -5592,23 +4902,18 @@
         let pointer = self.atomic_pointer(args.next()?, ctx.reborrow())?;
 
         let value = args.next()?;
-        let value_span = ctx.read_expressions.get_span(value);
         let value = self.lower_expression(value, ctx.reborrow())?;
-
         let ty = ctx.resolve_type(value)?;
 
         args.finish()?;
 
-        let expression = match ctx.module.types[ty].inner {
-            crate::TypeInner::Scalar { kind, width } => crate::Expression::AtomicResult {
-                kind,
-                width,
+        let result = ctx.interrupt_emitter(
+            crate::Expression::AtomicResult {
+                ty,
                 comparison: false,
             },
-            _ => return Err(Error::InvalidAtomicOperandType(value_span)),
-        };
-
-        let result = ctx.interrupt_emitter(expression, span);
+            span,
+        );
         ctx.block.push(
             crate::Statement::Atomic {
                 pointer,
